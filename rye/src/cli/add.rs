use std::env;
use std::path::{Path, PathBuf};
use std::str::FromStr;

use anyhow::{anyhow, bail, Context, Error};
use clap::{Parser, ValueEnum};
use pep440_rs::{Operator, VersionSpecifier, VersionSpecifiers};
use pep508_rs::{Requirement, VersionOrUrl};
use url::Url;

use crate::bootstrap::ensure_self_venv;
use crate::config::Config;
use crate::lock::KeyringProvider;
use crate::pyproject::{BuildSystem, DependencyKind, ExpandedSources, PyProject};
use crate::sources::py::PythonVersion;
use crate::sync::{autosync, sync, SyncOptions};
use crate::utils::{format_requirement, get_venv_python_bin, CommandOutput};
use crate::uv::UvBuilder;

#[derive(Parser, Debug)]
pub struct ReqExtras {
    /// Install the given package from this git repository
    #[arg(long)]
    git: Option<String>,
    /// Install the given package from this URL
    #[arg(long, conflicts_with = "git", conflicts_with = "path")]
    url: Option<String>,
    /// Install the given package from this local path
    #[arg(long, conflicts_with = "git", conflicts_with = "url")]
    path: Option<PathBuf>,
    /// Force non interpolated absolute paths.
    #[arg(long, requires = "path")]
    absolute: bool,
    /// Install a specific tag.
    #[arg(long, requires = "git")]
    tag: Option<String>,
    /// Update to a specific git rev.
    #[arg(
        long,
        conflicts_with = "tag",
        conflicts_with = "branch",
        requires = "git"
    )]
    rev: Option<String>,
    /// Update to a specific git branch.
    #[arg(long, conflicts_with = "tag", conflicts_with = "rev", requires = "git")]
    branch: Option<String>,
    /// Adds a dependency with a specific feature.
    #[arg(long)]
    features: Vec<String>,
}

#[derive(ValueEnum, Copy, Clone, Debug, PartialEq)]
enum Pin {
    #[value(alias = "exact", alias = "==", alias = "eq")]
    Equal,
    #[value(alias = "tilde", alias = "compatible", alias = "~=")]
    TildeEqual,
    #[value(alias = ">=", alias = "ge", alias = "gte")]
    GreaterThanEqual,
}

impl From<Pin> for Operator {
    fn from(value: Pin) -> Self {
        match value {
            Pin::Equal => Operator::Equal,
            Pin::TildeEqual => Operator::TildeEqual,
            Pin::GreaterThanEqual => Operator::GreaterThanEqual,
        }
    }
}

impl ReqExtras {
    /// Return true if any path, url, features or similar are set
    /// (anything specific for 1 requirement).
    pub fn has_specifiers(&self) -> bool {
        self.path.is_some() || self.url.is_some() || self.git.is_some() || !self.features.is_empty()
    }

    pub fn force_absolute(&mut self) {
        self.absolute = true;
    }

    pub fn apply_to_requirement(&self, req: &mut Requirement) -> Result<(), Error> {
        if let Some(ref git) = self.git {
            // XXX: today they are all aliases, it might be better to change
            // tag to refs/tags/<tag> and branch to refs/heads/<branch> but
            // this creates some ugly warnings in pip today
            let suffix = match self
                .rev
                .as_ref()
                .or(self.tag.as_ref())
                .or(self.branch.as_ref())
            {
                Some(rev) => format!("@{}", rev),
                None => "".into(),
            };
            req.version_or_url = match req.version_or_url {
                Some(_) => bail!("requirement already has a version marker"),
                None => Some(VersionOrUrl::Url(
                    format!("git+{}{}", git, suffix).parse().with_context(|| {
                        format!("unable to interpret '{}{}' as git reference", git, suffix)
                    })?,
                )),
            };
        } else if let Some(ref url) = self.url {
            req.version_or_url = match req.version_or_url {
                Some(_) => bail!("requirement already has a version marker"),
                None => {
                    Some(VersionOrUrl::Url(url.parse().with_context(|| {
                        format!("unable to parse '{}' as url", url)
                    })?))
                }
            };
        } else if let Some(ref path) = self.path {
            // For hatchling build backend, it use {root:uri} for file relative path,
            // but this not supported by pip-tools,
            // and use ${PROJECT_ROOT} will cause error in hatchling, so force absolute path.
            let is_hatchling =
                PyProject::discover()?.build_backend() == Some(BuildSystem::Hatchling);
            let file_url = if self.absolute || is_hatchling {
                Url::from_file_path(env::current_dir()?.join(path))
                    .map_err(|_| anyhow!("unable to interpret '{}' as path", path.display()))?
            } else {
                let base = env::current_dir()?;
                let rv = pathdiff::diff_paths(base.join(path), &base).ok_or_else(|| {
                    anyhow!(
                        "unable to create relative path from {} to {}",
                        base.display(),
                        path.display()
                    )
                })?;
                let mut url = Url::parse("file://")?;
                url.set_path(&Path::new("/${PROJECT_ROOT}").join(rv).to_string_lossy());
                url
            };
            req.version_or_url = match req.version_or_url {
                Some(_) => bail!("requirement already has a version marker"),
                None => Some(VersionOrUrl::Url(file_url)),
            };
        }
        for feature in self.features.iter().flat_map(|x| x.split(',')) {
            let feature = feature.trim();
            let extras = req.extras.get_or_insert_with(Vec::new);
            if !extras.iter().any(|x| x == feature) {
                extras.push(feature.into());
            }
        }
        Ok(())
    }
}

/// Adds a Python package to this project.
#[derive(Parser, Debug)]
pub struct Args {
    /// The package to add as PEP 508 requirement string. e.g. 'flask==2.2.3'
    #[arg(required = true)]
    requirements: Vec<String>,
    #[command(flatten)]
    req_extras: ReqExtras,
    /// Add this as dev dependency.
    #[arg(short, long)]
    dev: bool,
    /// Add this as an excluded dependency that will not be installed even if it's a sub dependency.
    #[arg(long, conflicts_with = "dev", conflicts_with = "optional")]
    excluded: bool,
    /// Add this to an optional dependency group.
    #[arg(long, conflicts_with = "dev", conflicts_with = "excluded")]
    optional: Option<String>,
    /// Overrides the pin operator
    #[arg(long)]
    pin: Option<Pin>,
    /// Runs `sync` even if auto-sync is disabled.
    #[arg(long)]
    sync: bool,
    /// Does not run `sync` even if auto-sync is enabled.
    #[arg(long, conflicts_with = "sync")]
    no_sync: bool,
    /// Enables verbose diagnostics.
    #[arg(short, long)]
    verbose: bool,
    /// Turns off all output.
    #[arg(short, long, conflicts_with = "verbose")]
    quiet: bool,

    /// Include pre-releases when finding a package version and automatically syncing the workspace.
    #[arg(long)]
    pre: bool,
    /// Set to `true` to lock with sources in the lockfile when automatically syncing the workspace.
    #[arg(long)]
    with_sources: bool,
    /// Set to `true` to lock with hashes in the lockfile when automatically syncing the workspace.
    #[arg(long)]
    generate_hashes: bool,
    /// Attempt to use `keyring` for authentication for index URLs.
    #[arg(long, value_enum, default_value_t)]
    keyring_provider: KeyringProvider,
}

pub fn execute(cmd: Args) -> Result<(), Error> {
    let output = CommandOutput::from_quiet_and_verbose(cmd.quiet, cmd.verbose);
    let _ = ensure_self_venv(output).context("error bootstrapping venv")?;
    let cfg = Config::current();

    let mut pyproject_toml = PyProject::discover()?;
    let py_ver = pyproject_toml.venv_python_version()?;
    let dep_kind = if cmd.dev {
        DependencyKind::Dev
    } else if cmd.excluded {
        DependencyKind::Excluded
    } else if let Some(ref section) = cmd.optional {
        DependencyKind::Optional(section.into())
    } else {
        DependencyKind::Normal
    };
    let default_operator = match cmd.pin {
        Some(pin) => Operator::from(pin),
        None => Config::current().default_dependency_operator(),
    };

    if cmd.req_extras.has_specifiers() && cmd.requirements.len() != 1 {
        bail!("path/url/git/features is not compatible with passing multiple requirements: expected one requirement.")
    }

    let mut requirements = Vec::new();
    for str_requirement in &cmd.requirements {
        let mut requirement = Requirement::from_str(str_requirement)?;
        cmd.req_extras.apply_to_requirement(&mut requirement)?;
        requirements.push(requirement);
    }

    if !cmd.excluded {
        sync(SyncOptions::python_only().pyproject(None)).context("failed to sync ahead of add")?;
        resolve_requirements_with_uv(
            &pyproject_toml,
            &py_ver,
            &mut requirements,
            cmd.pre,
            output,
            &default_operator,
            cmd.keyring_provider,
        )?;
    }

    for requirement in &requirements {
        pyproject_toml.add_dependency(requirement, &dep_kind)?;
    }

    pyproject_toml.save()?;

    if output != CommandOutput::Quiet {
        for ref requirement in requirements {
            echo!(
                "Added {} as {} dependency",
                format_requirement(requirement),
                &dep_kind
            );
        }
    }

    if (cfg.autosync() && !cmd.no_sync) || cmd.sync {
        autosync(
            &pyproject_toml,
            output,
            cmd.pre,
            cmd.with_sources,
            cmd.generate_hashes,
            cmd.keyring_provider,
        )?;
    }

    Ok(())
}

<<<<<<< HEAD
=======
fn resolve_requirements_with_unearth(
    pyproject_toml: &PyProject,
    python_path: &PathBuf,
    py_ver: &PythonVersion,
    requirement: &mut Requirement,
    pre: bool,
    output: CommandOutput,
    default_operator: &Operator,
) -> Result<(), Error> {
    let matches = find_best_matches_with_unearth(
        pyproject_toml,
        python_path,
        Some(py_ver),
        requirement,
        pre,
    )?;
    if matches.is_empty() {
        let all_matches =
            find_best_matches_with_unearth(pyproject_toml, python_path, None, requirement, pre)
                .unwrap_or_default();
        if all_matches.is_empty() {
            // if we did not consider pre-releases, maybe we could find it by doing so.  In
            // that case give the user a helpful warning before erroring.
            if !pre {
                let all_pre_matches = find_best_matches_with_unearth(
                    pyproject_toml,
                    python_path,
                    None,
                    requirement,
                    true,
                )
                .unwrap_or_default();
                if let Some(pre) = all_pre_matches.into_iter().next() {
                    warn!(
                        "{} ({}) was found considering pre-releases.  Pass --pre to allow use.",
                        pre.name,
                        pre.version.unwrap_or_default()
                    );
                }
                bail!(
                    "did not find package '{}' without using pre-releases.",
                    format_requirement(requirement)
                );
            } else {
                bail!("did not find package '{}'", format_requirement(requirement));
            }
        } else {
            if output != CommandOutput::Quiet {
                echo!("Available package versions:");
                for pkg in all_matches {
                    echo!(
                        "  {} ({}) requires Python {}",
                        pkg.name,
                        pkg.version.unwrap_or_default(),
                        pkg.link
                            .as_ref()
                            .and_then(|x| x.requires_python.as_ref())
                            .map_or("unknown", |x| x as &str)
                    );
                }
                echo!("A possible solution is to raise the version in `requires-python` in `pyproject.toml`.");
            }
            bail!(
                "did not find a version of package '{}' compatible with this version of Python.",
                format_requirement(requirement)
            );
        }
    }
    let m = matches.into_iter().next().unwrap();
    if m.version.is_some() && requirement.version_or_url.is_none() {
        let version = Version::from_str(m.version.as_ref().unwrap())
            .map_err(|msg| anyhow!("invalid version: {}", msg))?;
        requirement.version_or_url = Some(VersionOrUrl::VersionSpecifier(
            VersionSpecifiers::from_iter(Some(
                VersionSpecifier::new(
                    // local versions or versions with only one component cannot
                    // use ~= but need to use ==.
                    match *default_operator {
                        _ if version.is_local() => Operator::Equal,
                        Operator::TildeEqual if version.release.len() < 2 => {
                            Operator::GreaterThanEqual
                        }
                        ref other => other.clone(),
                    },
                    Version::from_str(m.version.as_ref().unwrap())
                        .map_err(|msg| anyhow!("invalid version: {}", msg))?,
                    false,
                )
                .map_err(|msg| anyhow!("invalid version specifier: {}", msg))?,
            )),
        ));
    }
    requirement.name = m.name;
    Ok(())
}

fn find_best_matches_with_unearth(
    pyproject: &PyProject,
    python_path: &PathBuf,
    py_ver: Option<&PythonVersion>,
    requirement: &Requirement,
    pre: bool,
) -> Result<Vec<Match>, Error> {
    let mut unearth = Command::new(python_path);
    let sources = ExpandedSources::from_sources(&pyproject.sources()?)?;

    unearth
        .arg("-c")
        .arg(PACKAGE_FINDER_SCRIPT)
        .arg(match py_ver {
            Some(ver) => ver.format_simple(),
            None => "".into(),
        })
        .arg(format_requirement(requirement).to_string())
        .arg(serde_json::to_string(&sources)?);
    if pre {
        unearth.arg("--pre");
    }
    set_proxy_variables(&mut unearth);
    let unearth = unearth.stdout(Stdio::piped()).output()?;
    if unearth.status.success() {
        Ok(serde_json::from_slice(&unearth.stdout)?)
    } else {
        let log = String::from_utf8_lossy(&unearth.stderr);
        bail!(
            "failed to resolve package {}\n{}",
            format_requirement(requirement),
            log
        );
    }
}

>>>>>>> bf3ccf81
fn resolve_requirements_with_uv(
    pyproject_toml: &PyProject,
    py_ver: &PythonVersion,
    requirements: &mut [Requirement],
    pre: bool,
    output: CommandOutput,
    default_operator: &Operator,
    keyring_provider: KeyringProvider,
) -> Result<(), Error> {
    let venv_path = pyproject_toml.venv_path();
    let py_bin = get_venv_python_bin(&venv_path);
    let sources = ExpandedSources::from_sources(&pyproject_toml.sources()?)?;

    let uv = UvBuilder::new()
        .with_output(output.quieter())
        .with_sources(sources)
        .ensure_exists()?
        .venv(&venv_path, &py_bin, py_ver, None)?;

    for req in requirements {
        let mut new_req = uv.resolve(
            py_ver,
            req,
            pre,
            env::var("__RYE_UV_EXCLUDE_NEWER").ok(),
            keyring_provider,
        )?;

        // if a version or URL is already provided we just use the normalized package name but
        // retain all old information.
        if req.version_or_url.is_some() {
            req.name = new_req.name;
            continue;
        }

        if let Some(ref mut version_or_url) = new_req.version_or_url {
            if let VersionOrUrl::VersionSpecifier(ref mut specs) = version_or_url {
                *version_or_url = VersionOrUrl::VersionSpecifier(VersionSpecifiers::from_iter({
                    let mut new_specs = Vec::new();
                    for spec in specs.iter() {
                        let op = match *default_operator {
                            _ if spec.version().is_local() => Operator::Equal,
                            Operator::TildeEqual if spec.version().release.len() < 2 => {
                                Operator::GreaterThanEqual
                            }
                            ref other => other.clone(),
                        };
                        new_specs.push(
                            VersionSpecifier::new(op, spec.version().clone(), false)
                                .map_err(|msg| anyhow!("invalid version specifier: {}", msg))?,
                        );
                    }
                    new_specs
                }));
            }
        }
        if let Some(old_extras) = &req.extras {
            new_req.extras = Some(old_extras.clone());
        }
        *req = new_req;
    }

    Ok(())
}<|MERGE_RESOLUTION|>--- conflicted
+++ resolved
@@ -1,20 +1,23 @@
 use std::env;
 use std::path::{Path, PathBuf};
+use std::process::{Command, Stdio};
 use std::str::FromStr;
 
 use anyhow::{anyhow, bail, Context, Error};
 use clap::{Parser, ValueEnum};
-use pep440_rs::{Operator, VersionSpecifier, VersionSpecifiers};
+use pep440_rs::{Operator, Version, VersionSpecifier, VersionSpecifiers};
 use pep508_rs::{Requirement, VersionOrUrl};
+use serde::Deserialize;
 use url::Url;
 
 use crate::bootstrap::ensure_self_venv;
 use crate::config::Config;
+use crate::consts::VENV_BIN;
 use crate::lock::KeyringProvider;
 use crate::pyproject::{BuildSystem, DependencyKind, ExpandedSources, PyProject};
 use crate::sources::py::PythonVersion;
 use crate::sync::{autosync, sync, SyncOptions};
-use crate::utils::{format_requirement, get_venv_python_bin, CommandOutput};
+use crate::utils::{format_requirement, get_venv_python_bin, set_proxy_variables, CommandOutput};
 use crate::uv::UvBuilder;
 
 #[derive(Parser, Debug)]
@@ -199,7 +202,7 @@
 
 pub fn execute(cmd: Args) -> Result<(), Error> {
     let output = CommandOutput::from_quiet_and_verbose(cmd.quiet, cmd.verbose);
-    let _ = ensure_self_venv(output).context("error bootstrapping venv")?;
+    ensure_self_venv(output).context("error bootstrapping venv")?;
     let cfg = Config::current();
 
     let mut pyproject_toml = PyProject::discover()?;
@@ -272,141 +275,6 @@
     Ok(())
 }
 
-<<<<<<< HEAD
-=======
-fn resolve_requirements_with_unearth(
-    pyproject_toml: &PyProject,
-    python_path: &PathBuf,
-    py_ver: &PythonVersion,
-    requirement: &mut Requirement,
-    pre: bool,
-    output: CommandOutput,
-    default_operator: &Operator,
-) -> Result<(), Error> {
-    let matches = find_best_matches_with_unearth(
-        pyproject_toml,
-        python_path,
-        Some(py_ver),
-        requirement,
-        pre,
-    )?;
-    if matches.is_empty() {
-        let all_matches =
-            find_best_matches_with_unearth(pyproject_toml, python_path, None, requirement, pre)
-                .unwrap_or_default();
-        if all_matches.is_empty() {
-            // if we did not consider pre-releases, maybe we could find it by doing so.  In
-            // that case give the user a helpful warning before erroring.
-            if !pre {
-                let all_pre_matches = find_best_matches_with_unearth(
-                    pyproject_toml,
-                    python_path,
-                    None,
-                    requirement,
-                    true,
-                )
-                .unwrap_or_default();
-                if let Some(pre) = all_pre_matches.into_iter().next() {
-                    warn!(
-                        "{} ({}) was found considering pre-releases.  Pass --pre to allow use.",
-                        pre.name,
-                        pre.version.unwrap_or_default()
-                    );
-                }
-                bail!(
-                    "did not find package '{}' without using pre-releases.",
-                    format_requirement(requirement)
-                );
-            } else {
-                bail!("did not find package '{}'", format_requirement(requirement));
-            }
-        } else {
-            if output != CommandOutput::Quiet {
-                echo!("Available package versions:");
-                for pkg in all_matches {
-                    echo!(
-                        "  {} ({}) requires Python {}",
-                        pkg.name,
-                        pkg.version.unwrap_or_default(),
-                        pkg.link
-                            .as_ref()
-                            .and_then(|x| x.requires_python.as_ref())
-                            .map_or("unknown", |x| x as &str)
-                    );
-                }
-                echo!("A possible solution is to raise the version in `requires-python` in `pyproject.toml`.");
-            }
-            bail!(
-                "did not find a version of package '{}' compatible with this version of Python.",
-                format_requirement(requirement)
-            );
-        }
-    }
-    let m = matches.into_iter().next().unwrap();
-    if m.version.is_some() && requirement.version_or_url.is_none() {
-        let version = Version::from_str(m.version.as_ref().unwrap())
-            .map_err(|msg| anyhow!("invalid version: {}", msg))?;
-        requirement.version_or_url = Some(VersionOrUrl::VersionSpecifier(
-            VersionSpecifiers::from_iter(Some(
-                VersionSpecifier::new(
-                    // local versions or versions with only one component cannot
-                    // use ~= but need to use ==.
-                    match *default_operator {
-                        _ if version.is_local() => Operator::Equal,
-                        Operator::TildeEqual if version.release.len() < 2 => {
-                            Operator::GreaterThanEqual
-                        }
-                        ref other => other.clone(),
-                    },
-                    Version::from_str(m.version.as_ref().unwrap())
-                        .map_err(|msg| anyhow!("invalid version: {}", msg))?,
-                    false,
-                )
-                .map_err(|msg| anyhow!("invalid version specifier: {}", msg))?,
-            )),
-        ));
-    }
-    requirement.name = m.name;
-    Ok(())
-}
-
-fn find_best_matches_with_unearth(
-    pyproject: &PyProject,
-    python_path: &PathBuf,
-    py_ver: Option<&PythonVersion>,
-    requirement: &Requirement,
-    pre: bool,
-) -> Result<Vec<Match>, Error> {
-    let mut unearth = Command::new(python_path);
-    let sources = ExpandedSources::from_sources(&pyproject.sources()?)?;
-
-    unearth
-        .arg("-c")
-        .arg(PACKAGE_FINDER_SCRIPT)
-        .arg(match py_ver {
-            Some(ver) => ver.format_simple(),
-            None => "".into(),
-        })
-        .arg(format_requirement(requirement).to_string())
-        .arg(serde_json::to_string(&sources)?);
-    if pre {
-        unearth.arg("--pre");
-    }
-    set_proxy_variables(&mut unearth);
-    let unearth = unearth.stdout(Stdio::piped()).output()?;
-    if unearth.status.success() {
-        Ok(serde_json::from_slice(&unearth.stdout)?)
-    } else {
-        let log = String::from_utf8_lossy(&unearth.stderr);
-        bail!(
-            "failed to resolve package {}\n{}",
-            format_requirement(requirement),
-            log
-        );
-    }
-}
-
->>>>>>> bf3ccf81
 fn resolve_requirements_with_uv(
     pyproject_toml: &PyProject,
     py_ver: &PythonVersion,
