--- conflicted
+++ resolved
@@ -16,11 +16,7 @@
 use crate::consts::VENV_BIN;
 use crate::pyproject::{BuildSystem, DependencyKind, ExpandedSources, PyProject};
 use crate::sources::PythonVersion;
-<<<<<<< HEAD
-use crate::sync::autosync;
-=======
-use crate::sync::{sync, SyncOptions};
->>>>>>> 02a5e09d
+use crate::sync::{autosync, sync, SyncOptions};
 use crate::utils::{format_requirement, set_proxy_variables, CommandOutput};
 
 const PACKAGE_FINDER_SCRIPT: &str = r#"
@@ -259,13 +255,9 @@
     }
 
     if !cmd.excluded {
-<<<<<<< HEAD
         if cfg.use_uv() {
-=======
-        if Config::current().use_uv() {
             sync(SyncOptions::python_only().pyproject(None))
                 .context("failed to sync ahead of add")?;
->>>>>>> 02a5e09d
             resolve_requirements_with_uv(
                 &pyproject_toml,
                 &self_venv,
