--- conflicted
+++ resolved
@@ -52,7 +52,9 @@
     /// The name of the package.
     #[arg(long)]
     name: Option<String>,
-<<<<<<< HEAD
+    /// Set "Private :: Do Not Upload" classifier, used for private projects
+    #[arg(long)]
+    private: bool,
     /// Don't import from setup.cfg, setup.py, or requirements files.
     #[arg(long)]
     no_import: bool,
@@ -68,11 +70,6 @@
     /// Turns off all output.
     #[arg(short, long, conflicts_with = "verbose")]
     quiet: bool,
-=======
-    /// Set "Private :: Do Not Upload" classifier, used for private projects
-    #[arg(long)]
-    private: bool,
->>>>>>> a854c1ce
 }
 
 /// The pyproject.toml template
