--- conflicted
+++ resolved
@@ -152,15 +152,11 @@
             format!("{}.{}.{}", version.major, version.minor, version.patch)
         }
     };
-<<<<<<< HEAD
-
-    let name = slug::slugify(dir.file_name().unwrap().to_string_lossy());
-=======
+
     let name = slug::slugify(
         cmd.name
             .unwrap_or_else(|| dir.file_name().unwrap().to_string_lossy().into_owned()),
     );
->>>>>>> 7191c80c
     let version = "0.1.0";
     let requires_python = format!(">= {}", min_py);
     let author = get_default_author();
