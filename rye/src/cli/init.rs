--- conflicted
+++ resolved
@@ -79,14 +79,10 @@
 build-backend = "setuptools.build_meta"
 {%- elif build_system == "flit" %}
 requires = ["flit_core>=3.4"]
-<<<<<<< HEAD
 build-backend = "flit_core.buildapi"
-=======
-build-backend = "filt_core.buildapi"
 {%- elif build_system == "pdm" %}
 requires = ["pdm-backend"]
 build-backend = "pdm.backend"
->>>>>>> e30cb3e9
 {%- endif %}
 
 [tool.rye]
