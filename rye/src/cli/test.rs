--- conflicted
+++ resolved
@@ -92,20 +92,16 @@
     if !pytest.is_file() {
         let has_pytest = has_pytest_dependency(&projects)?;
         if has_pytest {
-<<<<<<< HEAD
-            if (Config::current().autosync_before_run() && !cmd.no_sync) || cmd.sync {
-                autosync(&projects[0], output, SyncMode::OneOffLock)?;
-=======
             if Config::current().autosync() {
                 autosync(
                     &projects[0],
                     output,
+                    SyncMode::OneOffLock,
                     cmd.pre,
                     cmd.with_sources,
                     cmd.generate_hashes,
                     cmd.keyring_provider,
                 )?;
->>>>>>> c14f2a73
             } else {
                 bail!("pytest not installed but in dependencies. Run `rye sync`.")
             }
