use std::str::FromStr;

use anyhow::Error;
use clap::Parser;
use pep508_rs::Requirement;

use crate::config::Config;
use crate::lock::KeyringProvider;
use crate::pyproject::{DependencyKind, PyProject};
use crate::sync::{autosync, SyncMode};
use crate::utils::{format_requirement, CommandOutput};

/// Removes a package from this project.
#[derive(Parser, Debug)]
pub struct Args {
    /// The packages to remove.
    #[arg(required = true)]
    requirements: Vec<String>,
    /// Remove this from dev dependencies.
    #[arg(long)]
    dev: bool,
    /// Remove this from an optional dependency group.
    #[arg(long, conflicts_with = "dev")]
    optional: Option<String>,
    /// Runs `sync` even if auto-sync is disabled.
    #[arg(long)]
    sync: bool,
    /// Does not run `sync` even if auto-sync is enabled.
    #[arg(long, conflicts_with = "sync")]
    no_sync: bool,
    /// Enables verbose diagnostics.
    #[arg(short, long)]
    verbose: bool,
    /// Turns off all output.
    #[arg(short, long, conflicts_with = "verbose")]
    quiet: bool,

    /// Include pre-releases when automatically syncing the workspace.
    #[arg(long)]
    pre: bool,
    /// Set to `true` to lock with sources in the lockfile when automatically syncing the workspace.
    #[arg(long)]
    with_sources: bool,
    /// Set to `true` to lock with hashes in the lockfile when automatically syncing the workspace.
    #[arg(long)]
    generate_hashes: bool,
    /// Attempt to use `keyring` for authentication for index URLs.
    #[arg(long, value_enum, default_value_t)]
    keyring_provider: KeyringProvider,
}

pub fn execute(cmd: Args) -> Result<(), Error> {
    let output = CommandOutput::from_quiet_and_verbose(cmd.quiet, cmd.verbose);
    let mut removed_packages = Vec::new();

    let mut pyproject_toml = PyProject::discover()?;
    for str_requirement in cmd.requirements {
        let requirement = Requirement::from_str(&str_requirement)?;
        if let Some(removed) = pyproject_toml.remove_dependency(
            &requirement,
            if cmd.dev {
                DependencyKind::Dev
            } else if let Some(ref section) = cmd.optional {
                DependencyKind::Optional(section.into())
            } else {
                DependencyKind::Normal
            },
        )? {
            removed_packages.push(removed);
        }
    }

    pyproject_toml.save()?;

    if output != CommandOutput::Quiet {
        for requirement in removed_packages {
            echo!("Removed {}", format_requirement(&requirement));
        }
    }

    if (Config::current().autosync() && !cmd.no_sync) || cmd.sync {
<<<<<<< HEAD
        autosync(&pyproject_toml, output, SyncMode::Regular)?;
=======
        autosync(
            &pyproject_toml,
            output,
            cmd.pre,
            cmd.with_sources,
            cmd.generate_hashes,
            cmd.keyring_provider,
        )?;
>>>>>>> c14f2a73
    }

    Ok(())
}<|MERGE_RESOLUTION|>--- conflicted
+++ resolved
@@ -79,18 +79,15 @@
     }
 
     if (Config::current().autosync() && !cmd.no_sync) || cmd.sync {
-<<<<<<< HEAD
-        autosync(&pyproject_toml, output, SyncMode::Regular)?;
-=======
         autosync(
             &pyproject_toml,
             output,
+            SyncMode::Regular,
             cmd.pre,
             cmd.with_sources,
             cmd.generate_hashes,
             cmd.keyring_provider,
         )?;
->>>>>>> c14f2a73
     }
 
     Ok(())
