--- conflicted
+++ resolved
@@ -5,12 +5,6 @@
 use clap::Parser;
 use console::style;
 
-<<<<<<< HEAD
-use crate::bootstrap::ensure_self_venv;
-use crate::config::Config;
-use crate::consts::VENV_BIN;
-=======
->>>>>>> 86a33030
 use crate::pyproject::{get_current_venv_python_version, PyProject};
 
 /// Prints the current state of the project.
@@ -92,37 +86,4 @@
     }
 
     Ok(())
-<<<<<<< HEAD
-}
-
-fn print_installed_deps(project: &PyProject) -> Result<(), Error> {
-    let python = get_venv_python_bin(&project.venv_path());
-    if !python.is_file() {
-        return Ok(());
-    }
-    let self_venv = ensure_self_venv(CommandOutput::Normal)?;
-
-    let status = if Config::current().use_puffin() {
-        Command::new(self_venv.join(VENV_BIN).join("puffin"))
-            .arg("pip")
-            .arg("freeze")
-            .env("VIRTUAL_ENV", project.venv_path().as_os_str())
-            .status()?
-    } else {
-        Command::new(self_venv.join(VENV_BIN).join("pip"))
-            .arg("--python")
-            .arg(&python)
-            .arg("freeze")
-            .env("PYTHONWARNINGS", "ignore")
-            .env("PIP_DISABLE_PIP_VERSION_CHECK", "1")
-            .status()?
-    };
-
-    if !status.success() {
-        bail!("failed to print dependencies via pip");
-    }
-
-    Ok(())
-=======
->>>>>>> 86a33030
 }