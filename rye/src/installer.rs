--- conflicted
+++ resolved
@@ -143,7 +143,6 @@
         requirement.name.as_str(),
     )?;
 
-<<<<<<< HEAD
     let result = UvBuilder::new()
         .with_output(output.quieter())
         .with_sources(sources)
@@ -163,56 +162,6 @@
         uninstall_helper(&target_venv_path, &shim_dir)?;
         return result;
     }
-=======
-    if Config::current().use_uv() {
-        let result = UvBuilder::new()
-            .with_output(output.quieter())
-            .with_sources(sources)
-            .ensure_exists()?
-            .venv(&target_venv_path, &py, &py_ver, None)?
-            .with_output(output)
-            .install(
-                &requirement,
-                UvInstallOptions {
-                    importlib_workaround: py_ver.major == 3 && py_ver.minor == 7,
-                    extras: extra_requirements.to_vec(),
-                    refresh: force,
-                    keyring_provider,
-                },
-            );
-        if result.is_err() {
-            uninstall_helper(&target_venv_path, &shim_dir)?;
-            return result;
-        }
-    } else {
-        let mut cmd = Command::new(self_venv.join(VENV_BIN).join("pip"));
-        cmd.arg("--python")
-            .arg(&py)
-            .arg("install")
-            .env("PYTHONWARNINGS", "ignore")
-            .env("PIP_DISABLE_PIP_VERSION_CHECK", "1");
-
-        sources.add_as_pip_args(&mut cmd);
-        if output == CommandOutput::Verbose {
-            cmd.arg("--verbose");
-        } else {
-            if output == CommandOutput::Quiet {
-                cmd.arg("-q");
-            }
-            cmd.env("PYTHONWARNINGS", "ignore");
-        }
-        cmd.arg("--").arg(requirement.to_string());
-
-        // we don't support versions below 3.7, but for 3.7 we need importlib-metadata
-        // to be installed
-        if py_ver.major == 3 && py_ver.minor == 7 {
-            cmd.arg("importlib-metadata==6.6.0");
-        }
-
-        for extra in extra_requirements {
-            cmd.arg(extra.to_string());
-        }
->>>>>>> bf3ccf81
 
     let out = Command::new(py)
         .arg("-c")
