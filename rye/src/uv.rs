--- conflicted
+++ resolved
@@ -283,11 +283,7 @@
     }
 
     /// Set the [`CommandOutput`] level for subsequent invocations of uv.
-<<<<<<< HEAD
     #[allow(dead_code)]
-=======
-    #[must_use]
->>>>>>> 57b7c089
     pub fn with_output(self, output: CommandOutput) -> Self {
         Self { output, ..self }
     }
