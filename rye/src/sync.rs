use std::path::{Path, PathBuf};
use std::process::Command;
use std::{env, fs};

use anyhow::{bail, Context, Error};
use console::style;
use same_file::is_same_file;
use serde::{Deserialize, Serialize};
use tempfile::tempdir;

use crate::bootstrap::{ensure_self_venv, fetch, get_pip_module};
use crate::config::Config;
use crate::consts::VENV_BIN;
use crate::lock::{
    make_project_root_fragment, update_single_project_lockfile, update_workspace_lockfile,
    LockMode, LockOptions,
};
use crate::piptools::{get_pip_sync, get_pip_tools_venv_path};
use crate::platform::get_toolchain_python_bin;
use crate::pyproject::{read_venv_marker, ExpandedSources, PyProject};
use crate::sources::PythonVersion;
use crate::utils::{
    get_venv_python_bin, mark_path_sync_ignore, set_proxy_variables, symlink_dir, CommandOutput,
};

/// Controls the sync mode
#[derive(Debug, Clone, Copy, PartialEq, Eq, PartialOrd, Ord, Default)]
pub enum SyncMode {
    /// Just ensures Python is there
    #[default]
    PythonOnly,
    /// Lock only
    LockOnly,
    /// Update dependencies
    Regular,
    /// recreate everything
    Full,
}

/// Updates the virtualenv based on the pyproject.toml
#[derive(Debug, Default)]
pub struct SyncOptions {
    /// How verbose should the sync be?
    pub output: CommandOutput,
    /// Include dev dependencies?
    pub dev: bool,
    /// Which sync mode should be used?
    pub mode: SyncMode,
    /// Forces venv creation even when unsafe.
    pub force: bool,
    /// Do not lock.
    pub no_lock: bool,
    /// Controls locking.
    pub lock_options: LockOptions,
    /// Explicit pyproject location (Only usable by PythonOnly mode)
    pub pyproject: Option<PathBuf>,
}

impl SyncOptions {
    /// Only sync the Python itself.
    pub fn python_only() -> SyncOptions {
        SyncOptions {
            mode: SyncMode::PythonOnly,
            ..Default::default()
        }
    }

    pub fn pyproject(mut self, pyproject: Option<PathBuf>) -> Self {
        self.pyproject = pyproject;
        self
    }
}

/// Config written into the virtualenv for sync purposes.
#[derive(Serialize, Deserialize, Debug)]
pub struct VenvMarker {
    pub python: PythonVersion,
    pub venv_path: Option<PathBuf>,
}

/// Synchronizes a project's virtualenv.
pub fn sync(mut cmd: SyncOptions) -> Result<(), Error> {
    let pyproject = PyProject::load_or_discover(cmd.pyproject.as_deref())?;
    let lockfile = pyproject.workspace_path().join("requirements.lock");
    let dev_lockfile = pyproject.workspace_path().join("requirements-dev.lock");
    let venv = pyproject.venv_path();
    let py_ver = pyproject.venv_python_version()?;
    let output = cmd.output;

    if cmd.pyproject.is_some()
        && cmd.mode != SyncMode::PythonOnly
        && !pyproject.toml_path().ends_with("pyproject.toml")
    {
        // pip-tools will search for pyproject.toml
        bail!("cannot sync or generate lockfile: package needs 'pyproject.toml'");
    }

    // Turn on locking with sources if the project demands it.
    if pyproject.lock_with_sources() {
        cmd.lock_options.with_sources = true;
    }

    // ensure we are bootstrapped
    let self_venv = ensure_self_venv(output).context("could not sync because bootstrap failed")?;

    let mut recreate = cmd.mode == SyncMode::Full;
    if venv.is_dir() {
        if let Some(marker) = read_venv_marker(&venv) {
            if marker.python != py_ver {
                if cmd.output != CommandOutput::Quiet {
                    echo!(
                        "Python version mismatch (found {}, expected {}), recreating.",
                        marker.python,
                        py_ver
                    );
                }
                recreate = true;
            } else if let Some(ref venv_path) = marker.venv_path {
                // for virtualenvs that have a location identifier, check if we need to
                // recreate it.  On IO error we know that one of the paths is gone, so
                // something needs recreation.
                if !is_same_file(&venv, venv_path).unwrap_or(false) {
                    if cmd.output != CommandOutput::Quiet {
                        echo!(
                            "Detected relocated virtualenv ({} => {}), recreating.",
                            venv_path.display(),
                            venv.display(),
                        );
                    }
                    recreate = true;
                }
            }
        } else if cmd.force {
            if cmd.output != CommandOutput::Quiet {
                echo!("Forcing re-creation of non rye managed virtualenv");
            }
            recreate = true;
        } else if cmd.mode == SyncMode::PythonOnly {
            // in python-only sync mode, don't complain about foreign venvs
            return Ok(());
        } else {
            bail!("virtualenv is not managed by rye. Run `rye sync -f` to force.");
        }
    }

    // make sure we have a compatible python version
    let py_ver =
        fetch(&py_ver.into(), output).context("failed fetching toolchain ahead of sync")?;

    // kill the virtualenv if it's there and we need to get rid of it.
    if recreate && venv.is_dir() {
        fs::remove_dir_all(&venv).context("failed to delete existing virtualenv")?;
    }

    if venv.is_dir() {
        // we only care about this output if regular syncs are used
        if !matches!(cmd.mode, SyncMode::PythonOnly | SyncMode::LockOnly)
            && output != CommandOutput::Quiet
        {
            echo!("Reusing already existing virtualenv");
        }
    } else {
        if output != CommandOutput::Quiet {
            echo!(
                "Initializing new virtualenv in {}",
                style(venv.display()).cyan()
            );
            echo!("Python version: {}", style(&py_ver).cyan());
        }
        let prompt = pyproject.name().unwrap_or("venv");
        create_virtualenv(output, &self_venv, &py_ver, &venv, prompt)
            .context("failed creating virtualenv ahead of sync")?;
        fs::write(
            venv.join("rye-venv.json"),
            serde_json::to_string_pretty(&VenvMarker {
                python: py_ver.clone(),
                venv_path: Some(venv.clone().into()),
            })?,
        )
        .context("failed writing venv marker file")?;
    }

    // prepare necessary utilities for pip-sync.  This is a super crude
    // hack to make this work for now.  We basically sym-link pip itself
    // into a folder all by itself and place a second file in there which we
    // can pass to pip-sync to install the local package.
    if recreate || cmd.mode != SyncMode::PythonOnly {
        let sources = ExpandedSources::from_sources(&pyproject.sources()?)?;
        if cmd.no_lock {
            let lockfile = if cmd.dev { &dev_lockfile } else { &lockfile };
            if !lockfile.is_file() {
                bail!(
                    "Locking is disabled but lockfile '{}' does not exist",
                    lockfile.display()
                );
            }
        } else if let Some(workspace) = pyproject.workspace() {
            // make sure we have an up-to-date lockfile
            update_workspace_lockfile(
                &py_ver,
                workspace,
                LockMode::Production,
                &lockfile,
                cmd.output,
                &sources,
                &cmd.lock_options,
            )
            .context("could not write production lockfile for workspace")?;
            update_workspace_lockfile(
                &py_ver,
                workspace,
                LockMode::Dev,
                &dev_lockfile,
                cmd.output,
                &sources,
                &cmd.lock_options,
            )
            .context("could not write dev lockfile for workspace")?;
        } else {
            // make sure we have an up-to-date lockfile
            update_single_project_lockfile(
                &py_ver,
                &pyproject,
                LockMode::Production,
                &lockfile,
                cmd.output,
                &sources,
                &cmd.lock_options,
            )
            .context("could not write production lockfile for project")?;
            update_single_project_lockfile(
                &py_ver,
                &pyproject,
                LockMode::Dev,
                &dev_lockfile,
                cmd.output,
                &sources,
                &cmd.lock_options,
            )
            .context("could not write dev lockfile for project")?;
        }

        // run pip install with the lockfile.
        if cmd.mode != SyncMode::LockOnly {
            if output != CommandOutput::Quiet {
                echo!("Installing dependencies");
            }
<<<<<<< HEAD
=======
            let tempdir = tempdir()?;
            let mut pip_sync_cmd = Command::new(get_pip_sync(&py_ver, output)?);
            let root = pyproject.workspace_path();
            let py_path = get_venv_python_bin(&venv);

            // we need to run this after we have run the `get_pip_sync` command
            // as this is what bootstraps or updates the pip tools installation.
            // This is needed as on unix platforms we need to search the module path.
            symlink_dir(
                get_pip_module(&get_pip_tools_venv_path(&py_ver))
                    .context("could not locate pip")?,
                tempdir.path().join("pip"),
            )
            .context("failed linking pip module into for pip-sync")?;

            pip_sync_cmd
                .env("PROJECT_ROOT", make_project_root_fragment(&root))
                .env("PYTHONPATH", tempdir.path())
                .current_dir(&root)
                .arg("--python-executable")
                .arg(&py_path)
                .arg("--pip-args")
                .arg("--no-deps");
>>>>>>> 41efe979

            if Config::current().use_puffin() {
                if output != CommandOutput::Quiet {
                    echo!("{}", style("Using experimental puffin support.").yellow());
                }
                // TODO(puffin): change location of command
                let mut puffin_sync_cmd = Command::new("puffin");
                puffin_sync_cmd.arg("pip").arg("sync");
                let root = pyproject.workspace_path();

                puffin_sync_cmd
                    .env("PROJECT_ROOT", make_project_root_fragment(&root))
                    .env("VIRTUAL_ENV", pyproject.venv_path().as_os_str())
                    .current_dir(&root);

                sources.add_as_pip_args(&mut puffin_sync_cmd);

                if cmd.dev && dev_lockfile.is_file() {
                    puffin_sync_cmd.arg(&dev_lockfile);
                } else {
                    puffin_sync_cmd.arg(&lockfile);
                }

                if output == CommandOutput::Verbose {
                    puffin_sync_cmd.arg("--verbose");
                } else if output != CommandOutput::Quiet {
                    puffin_sync_cmd.env("PYTHONWARNINGS", "ignore");
                } else {
                    puffin_sync_cmd.arg("-q");
                }
                set_proxy_variables(&mut puffin_sync_cmd);
                let status = puffin_sync_cmd
                    .status()
                    .context("unable to run puffin pip sync")?;
                if !status.success() {
                    bail!("Installation of dependencies failed");
                }
            } else {
                let tempdir = tempdir()?;
                symlink_dir(
                    get_pip_module(&get_pip_tools_venv(&py_ver)).context("could not locate pip")?,
                    tempdir.path().join("pip"),
                )
                .context("failed linking pip module into for pip-sync")?;
                let mut pip_sync_cmd = Command::new(get_pip_sync(&py_ver, output)?);
                let root = pyproject.workspace_path();

                let py_path = get_venv_python_bin(&venv);

                pip_sync_cmd
                    .env("PROJECT_ROOT", make_project_root_fragment(&root))
                    .env("PYTHONPATH", tempdir.path())
                    .current_dir(&root)
                    .arg("--python-executable")
                    .arg(&py_path)
                    .arg("--pip-args")
                    .arg("--no-deps");

                sources.add_as_pip_args(&mut pip_sync_cmd);

                if cmd.dev && dev_lockfile.is_file() {
                    pip_sync_cmd.arg(&dev_lockfile);
                } else {
                    pip_sync_cmd.arg(&lockfile);
                }

                if output == CommandOutput::Verbose {
                    pip_sync_cmd.arg("--verbose");
                    if env::var("PIP_VERBOSE").is_err() {
                        pip_sync_cmd.env("PIP_VERBOSE", "2");
                    }
                } else if output != CommandOutput::Quiet {
                    pip_sync_cmd.env("PYTHONWARNINGS", "ignore");
                } else {
                    pip_sync_cmd.arg("-q");
                }
                set_proxy_variables(&mut pip_sync_cmd);
                let status = pip_sync_cmd.status().context("unable to run pip-sync")?;
                if !status.success() {
                    bail!("Installation of dependencies failed");
                }
            }
        }
    }

    if output != CommandOutput::Quiet && cmd.mode != SyncMode::PythonOnly {
        echo!("Done!");
    }

    Ok(())
}

pub fn create_virtualenv(
    output: CommandOutput,
    self_venv: &Path,
    py_ver: &PythonVersion,
    venv: &Path,
    prompt: &str,
) -> Result<(), Error> {
    // create the venv folder first so we can manipulate some flags on it.
    fs::create_dir_all(venv)
        .with_context(|| format!("unable to create virtualenv folder '{}'", venv.display()))?;

    update_venv_sync_marker(output, venv);

    let py_bin = get_toolchain_python_bin(py_ver)?;

    let mut venv_cmd = if Config::current().use_puffin() {
        // TODO(puffin): ensure puffin is installed
        let mut venv_cmd = Command::new("puffin");
        venv_cmd.arg("venv");
        if output == CommandOutput::Verbose {
            venv_cmd.arg("--verbose");
        } else {
            venv_cmd.arg("-q");
        }
        venv_cmd.arg("-p");
        venv_cmd.arg(&py_bin);
        venv_cmd.arg("--");
        venv_cmd
    } else {
        let mut venv_cmd = Command::new(self_venv.join(VENV_BIN).join("virtualenv"));
        if output == CommandOutput::Verbose {
            venv_cmd.arg("--verbose");
        } else {
            venv_cmd.arg("-q");
            venv_cmd.env("PYTHONWARNINGS", "ignore");
        }
        venv_cmd.arg("-p");
        venv_cmd.arg(&py_bin);
        venv_cmd.arg("--no-seed");
        venv_cmd.arg("--prompt");
        venv_cmd.arg(prompt);
        venv_cmd.arg("--");
        venv_cmd
    };

    venv_cmd.arg(venv);
    let status = venv_cmd
        .status()
        .context("unable to invoke virtualenv command")?;
    if !status.success() {
        bail!("failed to initialize virtualenv");
    }

    // On UNIX systems Python is unable to find the tcl config that is placed
    // outside of the virtualenv.  It also sometimes is entirely unable to find
    // the tcl config that comes from the standalone python builds.
    #[cfg(unix)]
    {
        inject_tcl_config(venv, &py_bin)?;
    }

    Ok(())
}

/// Update the cloud synchronization marker for the given path
/// based on the config flag.
fn update_venv_sync_marker(output: CommandOutput, venv_path: &Path) {
    if let Err(err) = mark_path_sync_ignore(venv_path, Config::current().venv_mark_sync_ignore()) {
        if output != CommandOutput::Quiet && Config::current().venv_mark_sync_ignore() {
            warn!("unable to mark virtualenv ignored for cloud sync: {}", err);
        }
    }
}

#[cfg(unix)]
fn inject_tcl_config(venv: &Path, py_bin: &Path) -> Result<(), Error> {
    let lib_path = match py_bin
        .parent()
        .and_then(|x| x.parent())
        .map(|x| x.join("lib"))
    {
        Some(path) => path,
        None => return Ok(()),
    };

    let mut tcl_lib = None;
    let mut tk_lib = None;

    if let Ok(dir) = lib_path.read_dir() {
        for entry in dir.filter_map(|x| x.ok()) {
            let filename = entry.file_name();
            let name = match filename.to_str() {
                Some(name) => name,
                None => continue,
            };
            if name.starts_with("tcl8") {
                tcl_lib = Some(name.to_string());
                if tk_lib.is_some() {
                    break;
                }
            } else if name.starts_with("tk8") {
                tk_lib = Some(name.to_string());
                if tcl_lib.is_some() {
                    break;
                }
            }
        }
    }

    if tk_lib.is_none() && tcl_lib.is_none() {
        return Ok(());
    }

    if let Some(site_packages) = get_site_packages(venv.join("lib"))? {
        fs::write(
            site_packages.join("_tcl-init.pth"),
            minijinja::render!(
                r#"import os, sys;
                {%- if tcl_lib -%}
                os.environ.setdefault('TCL_LIBRARY', sys.base_prefix + '/lib/{{ tcl_lib }}');
                {%- endif -%}
                {%- if tk_lib -%}
                os.environ.setdefault('TK_LIBRARY', sys.base_prefix + '/lib/{{ tk_lib }}');
                {%- endif -%}"#,
                tcl_lib,
                tk_lib,
            ),
        )?;
    }

    Ok(())
}

// There is only one folder in the venv/lib folder. But in practice, only pypy will use this method in linux
#[cfg(unix)]
fn get_site_packages(lib_dir: PathBuf) -> Result<Option<PathBuf>, Error> {
    let entries = fs::read_dir(lib_dir).context("read venv/lib/ path is fail")?;

    for entry in entries {
        let entry = entry?;
        let metadata = entry.metadata()?;

        if metadata.is_dir() {
            return Ok(Some(entry.path().join("site-packages")));
        }
    }
    Ok(None)
}<|MERGE_RESOLUTION|>--- conflicted
+++ resolved
@@ -245,38 +245,12 @@
             if output != CommandOutput::Quiet {
                 echo!("Installing dependencies");
             }
-<<<<<<< HEAD
-=======
-            let tempdir = tempdir()?;
-            let mut pip_sync_cmd = Command::new(get_pip_sync(&py_ver, output)?);
-            let root = pyproject.workspace_path();
-            let py_path = get_venv_python_bin(&venv);
-
-            // we need to run this after we have run the `get_pip_sync` command
-            // as this is what bootstraps or updates the pip tools installation.
-            // This is needed as on unix platforms we need to search the module path.
-            symlink_dir(
-                get_pip_module(&get_pip_tools_venv_path(&py_ver))
-                    .context("could not locate pip")?,
-                tempdir.path().join("pip"),
-            )
-            .context("failed linking pip module into for pip-sync")?;
-
-            pip_sync_cmd
-                .env("PROJECT_ROOT", make_project_root_fragment(&root))
-                .env("PYTHONPATH", tempdir.path())
-                .current_dir(&root)
-                .arg("--python-executable")
-                .arg(&py_path)
-                .arg("--pip-args")
-                .arg("--no-deps");
->>>>>>> 41efe979
-
-            if Config::current().use_puffin() {
+
+            let status = if Config::current().use_puffin() {
                 if output != CommandOutput::Quiet {
                     echo!("{}", style("Using experimental puffin support.").yellow());
                 }
-                // TODO(puffin): change location of command
+
                 let mut puffin_sync_cmd = Command::new("puffin");
                 puffin_sync_cmd.arg("pip").arg("sync");
                 let root = pyproject.workspace_path();
@@ -296,29 +270,28 @@
 
                 if output == CommandOutput::Verbose {
                     puffin_sync_cmd.arg("--verbose");
-                } else if output != CommandOutput::Quiet {
-                    puffin_sync_cmd.env("PYTHONWARNINGS", "ignore");
                 } else {
                     puffin_sync_cmd.arg("-q");
                 }
                 set_proxy_variables(&mut puffin_sync_cmd);
-                let status = puffin_sync_cmd
+                puffin_sync_cmd
                     .status()
-                    .context("unable to run puffin pip sync")?;
-                if !status.success() {
-                    bail!("Installation of dependencies failed");
-                }
+                    .context("unable to run puffin pip sync")?
             } else {
                 let tempdir = tempdir()?;
+                let mut pip_sync_cmd = Command::new(get_pip_sync(&py_ver, output)?);
+                let root = pyproject.workspace_path();
+                let py_path = get_venv_python_bin(&venv);
+
+                // we need to run this after we have run the `get_pip_sync` command
+                // as this is what bootstraps or updates the pip tools installation.
+                // This is needed as on unix platforms we need to search the module path.
                 symlink_dir(
-                    get_pip_module(&get_pip_tools_venv(&py_ver)).context("could not locate pip")?,
+                    get_pip_module(&get_pip_tools_venv_path(&py_ver))
+                        .context("could not locate pip")?,
                     tempdir.path().join("pip"),
                 )
                 .context("failed linking pip module into for pip-sync")?;
-                let mut pip_sync_cmd = Command::new(get_pip_sync(&py_ver, output)?);
-                let root = pyproject.workspace_path();
-
-                let py_path = get_venv_python_bin(&venv);
 
                 pip_sync_cmd
                     .env("PROJECT_ROOT", make_project_root_fragment(&root))
@@ -348,10 +321,11 @@
                     pip_sync_cmd.arg("-q");
                 }
                 set_proxy_variables(&mut pip_sync_cmd);
-                let status = pip_sync_cmd.status().context("unable to run pip-sync")?;
-                if !status.success() {
-                    bail!("Installation of dependencies failed");
-                }
+                pip_sync_cmd.status().context("unable to run pip-sync")?
+            };
+
+            if !status.success() {
+                bail!("Installation of dependencies failed");
             }
         }
     }
@@ -370,13 +344,13 @@
     venv: &Path,
     prompt: &str,
 ) -> Result<(), Error> {
+    let py_bin = get_toolchain_python_bin(py_ver)?;
+
     // create the venv folder first so we can manipulate some flags on it.
     fs::create_dir_all(venv)
         .with_context(|| format!("unable to create virtualenv folder '{}'", venv.display()))?;
 
     update_venv_sync_marker(output, venv);
-
-    let py_bin = get_toolchain_python_bin(py_ver)?;
 
     let mut venv_cmd = if Config::current().use_puffin() {
         // TODO(puffin): ensure puffin is installed
@@ -405,10 +379,10 @@
         venv_cmd.arg("--prompt");
         venv_cmd.arg(prompt);
         venv_cmd.arg("--");
+        venv_cmd.arg(venv);
         venv_cmd
     };
 
-    venv_cmd.arg(venv);
     let status = venv_cmd
         .status()
         .context("unable to invoke virtualenv command")?;
