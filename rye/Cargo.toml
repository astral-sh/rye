--- conflicted
+++ resolved
@@ -17,7 +17,6 @@
 flate2 = "1.0.25"
 git-testament = "0.2.4"
 globset = "0.4.10"
-hex = "0.4.3"
 indicatif = "0.17.3"
 memchr = "2.5.0"
 license = "3.1.1"
@@ -42,12 +41,9 @@
 which = "4.4.0"
 zstd = "0.12.3"
 sha2 = "0.10.6"
-<<<<<<< HEAD
 dialoguer = "0.10.4"
-=======
 hex = "0.4.3"
 junction = "1.0.0"
->>>>>>> 09da2809
 
 [target."cfg(windows)".dependencies]
 winapi = { version = "0.3.9", default-features = false, features = [] }