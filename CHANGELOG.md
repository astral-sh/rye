# Changelog

This file contains tracks the changes landing in Rye.  It includes changes
that were not yet released.

## 0.25.0

_Unreleased_

- Improved the error message if `config` is invoked without arguments.  #660

- Bump `uv` to 0.1.3.  #665, #675

- When `uv` is enabled, `rye add` now uses `uv` instead of `unearth`
  internally.  #667

- The installer now has slightly better wording for what the shims are doing.  #669

<<<<<<< HEAD
- When `uv` is enabled, rye will now automatically sync on `add` and `remove`.  #677
=======
- `uv` can now also be enabled on windows.  #675
>>>>>>> 3ac31708

<!-- released start -->

## 0.24.0

Released on 2024-02-15

- Added new `rye list` command and deprecated `rye show --installed-deps` which it replaces.  #656

- Added experimental support for `uv`.  #657

## 0.23.0

Released on 2024-02-13

- When `behavior.venv-mark-sync-ignore` is set to `false` and the file system
  does not support extended attributes, no longer will a warning be printed.  #633

- Fixed a bug that caused warnings about unsupported operations to be shown on Linux. #634

- The venv sync marker is now only updated when a new virtualenv is created.  #638

- Lockfiles now contain annotations.  #643

## 0.22.0

Released on 2024-02-09

- Virtual envs managed by Rye will now by default be marked to not sync to
  known cloud storage systems (Dropbox and iCloud).  #589

- Fixed a bug where pip-tools sometimes did not get initialized.  #596

- Rye now prefers installed toolchains over newer latest toolchains unless
  a precise pin is used.  #598

- Removed the non functional `shell` command.  #602

- Upgraded internal unearth dependency which resolved an issue where
  `rye add tensorflow` would not work.  #614

- The installer now supports `RYE_TOOLCHAIN_VERSION`.  #606

- `rye init` will no longer create packages with leading digits.  #616

- Rye now statically links `vcruntime` on Windows which no longer requires
  the vs redist to be installed.  #622

- `rye show` now prints out which sources are configured for a project.  #631

## 0.21.0

Released on 2024-02-03

- `rye fetch` now is able to fetch impliciit version in all cases.  Previously
  global shims were not properly defaulted which required the user to be explicit
  with the fetch request.  #574

- The rye installer now prompts for the default toolchain version if global shims
  are enabled.  #576

- The internal Python version was bumped to 3.12.  #576

- The installer now can automatically add Rye to `PATH` on most UNIX environments.  #580

## 0.20.0

Released on 2024-02-01

- Improved the error message when an update could not be performed because files
  are in use.  #550

- Rye now supports virtual projects.  These are themselves not installed into the
  virtualenv but their dependencies are.  #551

- Update the Python internals (python external dependencies) to new versions.  #553

- Update to newer versions of pip tools.  For Python 3.7 `6.14.0` is used, for
  new Python versions `7.3.0` is used.  #554

- Added `rye fmt` and `rye lint` commands to format and lint with
  the help of Ruff.  #555

- Restore cursor state on Ctrl-C.  This fixes some issues where in rare cases the
  cursor would disappear even after shutting down rye.  #564

- Upon installation Rye now prompts if global shims should be enabled.  #566

- Add a warning about bugs to the `shell` command until the behavior has been
  fixed.  #567

## 0.19.0

Released on 2024-01-21

- Improved the behavior of `rye fetch`.  When invoked without arguments it will now try to
  fetch the version of the requested Python interpreter.  Specifically this combining
  `pin` and `fetch` work in a much simplified manner.  #545

- Fixed an issue where `rye init` would pin a much too specific version in the `.python-version`
  file that is generated.  #545

- On Windows the `PATH` is now automatically adjusted on install and uninstall.  This means that
  manually adding the rye folder to the search path is no longer necessary.  #483

- Fixed a regression in 0.18 that caused the `add` command to fail.  #547

## 0.18.0

Released on 2024-01-20

- Incorporate new Python builds.  #535

- Disable revocation checks on windows to support corporate MITM proxies.  #537

- Detect when a virtualenv relocates and automatically re-create it on sync.  #538

- Added `lock --with-sources`, `sync --with-sources` and the new `rye.tool.lock-with-sources`
  config.  Passing this will ensure that source references are included in the
  lock files.  #540

- When using global python shims, the `.python-version` file is now correctly
  picked up in all cases.  #541

- Added a helpful message if someone attempts to run the non existing `rye list`
  command.  At a later point there should be a real listing command that can print
  out the dependencies.  Today the only option is the `--installed-deps` option on
  the `show` command which spits out dependencies in the format of the lockfile.  #543

- The installer will no longer attempt to symlink targets which are not valid
  executables on the platform.  This works around some issues with Packages that
  would prevent to install such as `changedetection.io`.  #542

## 0.17.0

Released on 2024-01-15

- Fixed default generated script reference.  #527

- Correctly fall back to home folder if HOME is unset.  #533 

## 0.16.0

Released on 2023-12-17

- By default a script with the name of the project is now also configured.  #519

- Rye now configures hatchling better in `rye init` so that it works with
  hatchling 1.19 and later.  #521

- Rye now detects the dummy Python shim that starts the windows store and
  refuses to consider it.  #486

## 0.15.2

Released on 2023-10-04

- Fixed the updater not replacing the python shim correctly on Linux.

## 0.15.1

Released on 2023-10-03

- Fixed the updater not replacing the python3 shim correctly.

## 0.15.0

Released on 2023-10-03

- Added support for Python 3.12.  #462

## 0.14.0

Released on 2023-10-01

- Add support for fetching alternative CPU architectures.  #447

- The order of git submodule initialization was changed.  This improves the
  automatic author detection when `includeIf` is used.  #443

- The linux shim installer code will no longer fall back to symlinks when a
  hardlink cannot be created.  This is done as a symlinked shim will not
  ever function correctly on Linux.  This prevents the shim executables like
  `python` to instead act as if they are `rye`.  The fallback behavior is now
  to copy the executable instead.  #441

- The installer now detects `fish` and will spit out additional instructions
  for configuring the shell.

- Fix the wrong behavior when bump version.  #454

## 0.13.0

Released on 2023-08-29

- Add a `python3` shim on windows.  Previously entering `python3` in the
  command line would always bring up the windows store python proxy even
  when global shims were enabled.  As virtualenvs do not support the
  `python3` executable on windows, the internal shim handling is now also
  changed so that trying to launch `python3` will fall back to `python`.
  This makes it possible to run `maturin build`.

- Add `maturin` build command to start a new maturin PyO3 project.

## 0.12.0

Released on 2023-08-27

- Improve handling of the pth files for TCL on pypy. #409

- The `rye tools list` command now accepts `-v` to also print out the
  versions of the installed tools. #396

- Fixed parsing of versions by `rye version`. #397

- Improved the help message for `rye init`. #401

- The email address now defaults to a syntactically valid email address
  if not known to prevent errors with some build tools.

- Added new Python versions.

- The rye installer now detects `NOEXEC` temporary folders and prints out
  a more helpful error message. #394

- Fixed an issue where the author email was incorrectly detected. #382

- The prompt of new virtualenvs is now set to the project name. #383

## 0.11.0

Released on 2023-07-18

- Added new Python versions.

- Added a new config key `default.author` to configure the default author
  that should be set.  This overrides the default author that is normally
  loaded from the git config.  #377

- When importing with `rye init` and no `src` folder exists, it will not be
  created.  #375

- Added support for `shell` command on Windows.  #363

- Pin down pip to an older version to avoid issues with an incompatible
  `pip-tools` version.  This does not yet update pip-tools to 7.0 as there
  are significant regressions in 7.x. #374

- The `version` command can show dynamic versions now. #355

- `rye add` now properly checks some incompatible argument combinations.  #347

- There is now more toolchain validation.  This better supports cases where
  rye was interrupted during sync.  #351

## 0.10.0

Released on 2023-07-07

- Fixed a bug with `rye init` not operating correctly due to a argument conflict.  #346

- Scripts now support a PDM style `call` script type.  #345

- The `init` command is now capable of importing existing projects.  #265

- Fixed the global shim behavior on Windows.  #344

## 0.9.0

Released on 2023-06-21

- The internal Rye Python version is now 3.11.

- Rye now emits most messages, most of the time to stdout rather than stderr.  #342

- `rye add` now accepts `--pin` to let one override the type of pin to use.  #341

- Added `rye config` to read and manipulate the `config.toml` file.  #339

- Added support for the new `behavior.global-python` flag which turns on global
  Python shimming.  When enabled then the `python` shim works even outside of
  Rye managed projects.  Additionally the shim (when run outside of Rye managed
  projects) supports a special first parameter `+VERSION` which requests a
  specific version of Python (eg: `python +3.8` to request Python 3.8).  #336

- Renamed the config key `default.dependency_operator` to `default.dependency-operator`
  and `behavior.force_rye_managed` to `behavior.force-rye-managed`.  #338

## 0.8.0

Released on 2023-06-18

- Rye for now prefers `>=` over `~=` for newly added dependencies.

- The workspace member declaration is now platform independent.  If `members` is
  now explicitly set to an empty list it will not fall back to auto discovery.  #331

- `rye add` now pins versions with `==` instead of `~=` when the version of the
  package does not use at least two components.  This means that for instance it
  will now correctly use `openai-whisper==20230314` rather than
  `openai-whisper~=20230314` which is not actually satisfiable.  #328

- `rye install` now lets you install dependencies into the tool's virtualenv
  during installation that are undeclared via the new `--extra-requirement`
  option.  #326

- Improved handling of relative path installations by setting `PROJECT_ROOT`
  the same way as PDM does.  #321

- Workspaces will now never discover `pyproject.toml` files in any dot
  directories. (Name starting with `.`)  #329

- Fixed `rye build` not working correctly on Windows.  #327

## 0.7.0

Released on 2023-06-12

- `rye sync` and `rye lock` now accept `--pyproject`.  #296

- Added JSON output to `rye toolchain list` by adding `--format=json`.  #306

- `rye version` can bump version by `--bump` option now.  #298

- Fixed members not handled correctly in workspaces.  #300

- Add `--clean` for `build` command.  #297

- Fixed an issue where pip was not invoked from the right working directory
  causing issues for workspace installations.  #292

- `rye init` now accepts `--private` to set the `Private :: Do Not Upload` classifier
  that prevents uploads to PyPI.  #291

## 0.6.0

Released on 2023-06-03

- Add `version` subcommand for rye. #285

- Fixed `rye pin` pinning the wrong version.  #288

- Calling `rye init` on the root directory no longer fails.  #274

- `rye run`, `show`, `pin`, `shell` and `build` now take a `--pyproject`
  argument. #232

## 0.5.0

Released on 2023-05-31

- Rye will no longer enforce a downloaded interpreter for the internal
  toolchain.  If one has been registered that is compatible it will be
  used.  Additionally the installer now supports the `RYE_TOOLCHAIN`
  environment variable which allows a user to supply an already existing
  Python interpreter at install time.  #267

- The `publish` command now supports `--yes` to disable prompts.  #270

- When a Python debug build (`Py_DEBUG`) is registered as custom toolchain,
  `-dbg` is automatically appended to the name by default.  #269

- lto+pgo builds are now preferred for the Python toolchain builds when
  available.  #268

- It's now possible for `.python-version` to request partial Python versions
  in which case the latest available is used.  In particular this means that
  a version like `3.10` can be written into `.python-version` rather than
  `3.10.11`.  This can be accomplished by invoking `pin` with the new
  `--relaxed` flag.  #255

- Workspaces will no longer discover `pyproject.toml` files in virtualenvs
  or `.git` folders.  #266

- Adding or removing dependencies with `add` or `remove` now reformats
  the `dependencies` array in the `pyproject.toml` file to multi-line
  with trailing commas.  This should result in significantly better
  diffing behavior out of the box.  #263

- Default build-system and license can be specified in global config.  #244

- Fixed an issue where the `init` command would not let you create
  `flit` based projects.  #254

- Resolve an error ("No such file or directory") shown after updates on
  Linux machines.  #252

- The built-in updater now validates checksums of updates when updates have
  SHA-256 hashes available.  #253

- `init` now accepts `--no-pin` to not create a `.python-version` file.  #247

## 0.4.0

Released on 2023-05-29

- Releases starting with `0.4.0` onwards are published with SHA256 checksum
  files for all release assets.  These files are not yet validated by the
  installer or updater however.

- The `install` command can now install tools from custom indexes.  #240

- Virtualenvs on Unix are now created with a hack to pre-configure TCL and
  TKinter.  #233

- Fix invalid version error when using rye init with custom toolchain.  #234

- Failed tool installations now properly clean up.  #225

- Correctly swap the rye executable on windows when performing an update
  to a git version via `self update`.

## 0.3.0

Released on 2023-05-27

- Support retrieving username and repository-url from credentials if not
  provided for the `publish` command.  #217

- The installer now validates the availability of shared libraries
  on Linux with `ldd` and emits an error with additional information
  if necessary shared libraries are missing.  #220

- It's now possible to configure http and https proxies.  #215

- If a package is not found because it only has matching pre-releases,
  a warning is now printed to tell the user to pass `--pre`.  #218

- Add `--username` parameter for rye publish.  #211

- The shims are now more resilient.  Previously a `pyproject.toml` file
  caused in all cases a virtualenv to be created.  Now this will only
  happen when the `rye.tool.managed` flag is set to `true`.  The old
  behavior can be forced via the global config.  #212

## 0.2.0

Released on 2023-05-23

- Resolved a bug where on Windows hitting the shift key (or some other keys)
  in confirm prompts would cause an error.

- The installer on Windows now warns if symlinks are not enabled and directs
  the user to enable developer mode.  The `--version` output now also
  shows if symlinks are available.  #205

- Support auto fix requires-python when there is a conflict. #160

- Added support for custom indexes.  #199

- `rye add` no longer complains when a local version information is
  in the version.  #199

## 0.1.2

Released on 2023-05-22

- Fixed dev-dependencies not being installed when using workspace.  #170

- `init` no longer creates invalid flit config.  #195

- Support direct references when adding a package.  #158

- Fixed a bug with uninstall on Unix platforms.  #197

## 0.1.1

Released on 2023-05-18

- The installer on windows will now ask for a key to be pressed so it does
  not close the window without information.  #183

- Fixed an issue on macOS where the installer would die with "os error 24"
  when directly piped to bash.  #184

## 0.1.0

Released on 2023-05-17

- Rye now comes with binary releases for some platforms.

- A new `self uninstall` command was added to uninstall rye and the new
  `self update` command updates to the latest release version.

- Rye now includes a `publish` command for publishing Python packages to a
  package repository.  #86

- Script declarations in `pyproject.toml` now permit chaining and custom
  environment variables.  #153

- Added `tools install` and `tools uninstall` as aliases for `install` and
  `uninstall` and added `tools list` to show all installed tools.

- Rye is now capable of downloading a selected set of PyPy releases.  To do
  so use `rye pin pypy@3.9.16` or any other supported PyPy release.

- Custom cpython toolchains are now registered just as `cpython` rather
  than `custom-cpython`.

- Rye now supports Python down to 3.7.

- Rye's `self` command now includes a `completion` subcommand to generate
  a completion script for your shell.

- The downloaded Python distributions are now validated against the
  SHA-256 hashes.

- Rye now builds on windows.  This is even more experimental though
  than support for Linux and macOS.

- Added `--features` and `--all-features` for `lock` and `sync`.

- Rye will now look at the `RYE_HOME` to determine the location of the
  `.rye` folder.  If it's not set, `$HOME/.rye` is used as before.

- Rye now has a most consistent handling for virtualenv versions.  If
  `.python-version` is provided, that version is used.  Otherwise if
  `requires-python` is set in the `pyproject.toml`, that version is used
  instead.  When a new project is created the `.python-version` file is
  written and the current latest cpython version is picked.

- It's now possible to explicitly set the `name` of the project when
  initializing a new one.

- Rye's `init` command now attempts to initialize projects with `git` and
  will automatically create a `src/project_name/__init__.py` file.

- Rye can now also generate a license text when initializing projects.

- Rye now supports negative (exclusion) dependencies.  These can be used to
  prevent a dependency from installing, even if something else in the graph
  depends on it.  Use `rye add --exclude package-name` to add such a dependency.

- `sync` now accepts `--no-lock` to prevent updating the lock file.

- Rye's `add` command now accepts a `--pre` parameter to include pre-release.

- Rye's `pin` command now updates the pyproject.toml requires-python.

- Rye's `install` command now accepts a `--include-dep` parameter to include
  scripts from one or more given dependencies.

- Rye now honors `requires-python` in the `add` command.  This means the the
  initial resolution will not pick a version higher than what's supported by
  the lower boundary.

- When installing packages as global tools, a warning is now emitted if there
  were no scripts in the package.  Additionally installing packages from local
  paths and zip files is now supported.

- A `rye self update` command was added to compile and install the latest
  version via cargo.

- Added more convenient ways to install from git/urls by supplying a `--git`
  or `--url` parameter.  This will behind the scenes format a PEP 508 requirement
  string.

- Added a `shell` command which will spawn a shell with the virtualenv activated.

- Added a `make-req` command to conveniently format out PEP 508 requirement
  strings from parts.

- The internal virtualenv used to manage `pip-tools` and other libraries now
  automatically updates when necessary.

- `rye toolchain register` can now be used to register a local python installation
  as toolchain with rye.

- `rye build` was added to allow building `sdist` and `bdist_wheel` distributions.

- Rye now correctly handles whitespace in folder names.<|MERGE_RESOLUTION|>--- conflicted
+++ resolved
@@ -16,11 +16,9 @@
 
 - The installer now has slightly better wording for what the shims are doing.  #669
 
-<<<<<<< HEAD
 - When `uv` is enabled, rye will now automatically sync on `add` and `remove`.  #677
-=======
+
 - `uv` can now also be enabled on windows.  #675
->>>>>>> 3ac31708
 
 <!-- released start -->
 
