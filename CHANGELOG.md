--- conflicted
+++ resolved
@@ -6,16 +6,14 @@
 
 ## May
 
-<<<<<<< HEAD
 - Rye now includes a `publish` command for publishing Python packages to a
   package repository.
-=======
+
 - The downloaded Python distributions are now validated against the
   SHA-256 hashes.
 
 - Rye now builds on windows.  This is even more experimental though
   than support for Linux and macOS.
->>>>>>> a806992a
 
 - Added `--features` and `--all-features` for `lock` and `sync`.
 
