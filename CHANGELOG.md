# Rye Changes

There is currently no actual release of Rye.  The latest main branch revision
is the one you can install as mainline should always be stable.  Here are the
most recent changes however.

## April

<<<<<<< HEAD
- Rye's `add` command now accepts a `--pre` parameter to include pre-release
  candidates.
=======
- Rye's `pin` command now updates the pyproject.toml requires-python.
>>>>>>> 4a819e53

- Rye's `install` command now accepts a `--include-dep` parameter to include
  scripts from one or more given dependencies.

- Rye now honors `requires-python` in the `add` command.  This means the the
  initial resolution will not pick a version higher than what's supported by
  the lower boundary.

- When installing packages as global tools, a warning is now emitted if there
  were no scripts in the package.  Additionally installing packages from local
  paths and zip files is now supported.

- A `rye self update` command was added to compile and install the latest
  version via cargo.

- Added more convenient ways to install from git/urls by supplying a `--git`
  or `--url` parameter.  This will behind the scenes format a PEP 508 requirement
  string.

- Added a `shell` command which will spawn a shell with the virtualenv activated.

- Added a `make-req` command to conveniently format out PEP 508 requirement
  strings from parts.

- The internal virtualenv used to manage `pip-tools` and other libraries now
  automatically updates when necessary.

- `rye toolchain register` can now be used to register a local python installation
  as toolchain with rye.

- `rye build` was added to allow building `sdist` and `bdist_wheel` distributions.

- Rye now correctly handles whitespace in folder names.<|MERGE_RESOLUTION|>--- conflicted
+++ resolved
@@ -6,12 +6,10 @@
 
 ## April
 
-<<<<<<< HEAD
 - Rye's `add` command now accepts a `--pre` parameter to include pre-release
   candidates.
-=======
+
 - Rye's `pin` command now updates the pyproject.toml requires-python.
->>>>>>> 4a819e53
 
 - Rye's `install` command now accepts a `--include-dep` parameter to include
   scripts from one or more given dependencies.
