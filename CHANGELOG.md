# Changelog

This file contains tracks the changes landing in Rye.  It includes changes
that were not yet released.

## 0.26.0

_Unreleased_

- Bumped `ruff` to 0.2.2.  #700

<<<<<<< HEAD
- Prevent `rye toolchain remove` from removing the currently active toolchain.  #693
=======
- Sync latest PyPy releases. #683
>>>>>>> 7f9d4749

<!-- released start -->

## 0.25.0

Released on 2024-02-19

- Improved the error message if `config` is invoked without arguments.  #660

- Bump `uv` to 0.1.5.  #665, #675, #698

- When `uv` is enabled, `rye add` now uses `uv` instead of `unearth`
  internally.  #667

- The installer now has slightly better wording for what the shims are doing.  #669

- `uv` can now also be enabled on windows.  #675

- Removed the unsupported and un-used `arch` parameter from `fetch`.  #681

- Fixed the `-q` parameter not working for the `init` command.  #686

- `rye tools list` shows broken tools if the toolchain was removed. #692

- Configure the ruff cache directory to be located within the workspace root. #689

- Use default toolchain to install tools.  #666

- `rye --version` now shows if `uv` is enabled.  #699

## 0.24.0

Released on 2024-02-15

- Added new `rye list` command and deprecated `rye show --installed-deps` which it replaces.  #656

- Added experimental support for `uv`.  #657

## 0.23.0

Released on 2024-02-13

- When `behavior.venv-mark-sync-ignore` is set to `false` and the file system
  does not support extended attributes, no longer will a warning be printed.  #633

- Fixed a bug that caused warnings about unsupported operations to be shown on Linux. #634

- The venv sync marker is now only updated when a new virtualenv is created.  #638

- Lockfiles now contain annotations.  #643

## 0.22.0

Released on 2024-02-09

- Virtual envs managed by Rye will now by default be marked to not sync to
  known cloud storage systems (Dropbox and iCloud).  #589

- Fixed a bug where pip-tools sometimes did not get initialized.  #596

- Rye now prefers installed toolchains over newer latest toolchains unless
  a precise pin is used.  #598

- Removed the non functional `shell` command.  #602

- Upgraded internal unearth dependency which resolved an issue where
  `rye add tensorflow` would not work.  #614

- The installer now supports `RYE_TOOLCHAIN_VERSION`.  #606

- `rye init` will no longer create packages with leading digits.  #616

- Rye now statically links `vcruntime` on Windows which no longer requires
  the vs redist to be installed.  #622

- `rye show` now prints out which sources are configured for a project.  #631

## 0.21.0

Released on 2024-02-03

- `rye fetch` now is able to fetch impliciit version in all cases.  Previously
  global shims were not properly defaulted which required the user to be explicit
  with the fetch request.  #574

- The rye installer now prompts for the default toolchain version if global shims
  are enabled.  #576

- The internal Python version was bumped to 3.12.  #576

- The installer now can automatically add Rye to `PATH` on most UNIX environments.  #580

## 0.20.0

Released on 2024-02-01

- Improved the error message when an update could not be performed because files
  are in use.  #550

- Rye now supports virtual projects.  These are themselves not installed into the
  virtualenv but their dependencies are.  #551

- Update the Python internals (python external dependencies) to new versions.  #553

- Update to newer versions of pip tools.  For Python 3.7 `6.14.0` is used, for
  new Python versions `7.3.0` is used.  #554

- Added `rye fmt` and `rye lint` commands to format and lint with
  the help of Ruff.  #555

- Restore cursor state on Ctrl-C.  This fixes some issues where in rare cases the
  cursor would disappear even after shutting down rye.  #564

- Upon installation Rye now prompts if global shims should be enabled.  #566

- Add a warning about bugs to the `shell` command until the behavior has been
  fixed.  #567

## 0.19.0

Released on 2024-01-21

- Improved the behavior of `rye fetch`.  When invoked without arguments it will now try to
  fetch the version of the requested Python interpreter.  Specifically this combining
  `pin` and `fetch` work in a much simplified manner.  #545

- Fixed an issue where `rye init` would pin a much too specific version in the `.python-version`
  file that is generated.  #545

- On Windows the `PATH` is now automatically adjusted on install and uninstall.  This means that
  manually adding the rye folder to the search path is no longer necessary.  #483

- Fixed a regression in 0.18 that caused the `add` command to fail.  #547

## 0.18.0

Released on 2024-01-20

- Incorporate new Python builds.  #535

- Disable revocation checks on windows to support corporate MITM proxies.  #537

- Detect when a virtualenv relocates and automatically re-create it on sync.  #538

- Added `lock --with-sources`, `sync --with-sources` and the new `rye.tool.lock-with-sources`
  config.  Passing this will ensure that source references are included in the
  lock files.  #540

- When using global python shims, the `.python-version` file is now correctly
  picked up in all cases.  #541

- Added a helpful message if someone attempts to run the non existing `rye list`
  command.  At a later point there should be a real listing command that can print
  out the dependencies.  Today the only option is the `--installed-deps` option on
  the `show` command which spits out dependencies in the format of the lockfile.  #543

- The installer will no longer attempt to symlink targets which are not valid
  executables on the platform.  This works around some issues with Packages that
  would prevent to install such as `changedetection.io`.  #542

## 0.17.0

Released on 2024-01-15

- Fixed default generated script reference.  #527

- Correctly fall back to home folder if HOME is unset.  #533

## 0.16.0

Released on 2023-12-17

- By default a script with the name of the project is now also configured.  #519

- Rye now configures hatchling better in `rye init` so that it works with
  hatchling 1.19 and later.  #521

- Rye now detects the dummy Python shim that starts the windows store and
  refuses to consider it.  #486

## 0.15.2

Released on 2023-10-04

- Fixed the updater not replacing the python shim correctly on Linux.

## 0.15.1

Released on 2023-10-03

- Fixed the updater not replacing the python3 shim correctly.

## 0.15.0

Released on 2023-10-03

- Added support for Python 3.12.  #462

## 0.14.0

Released on 2023-10-01

- Add support for fetching alternative CPU architectures.  #447

- The order of git submodule initialization was changed.  This improves the
  automatic author detection when `includeIf` is used.  #443

- The linux shim installer code will no longer fall back to symlinks when a
  hardlink cannot be created.  This is done as a symlinked shim will not
  ever function correctly on Linux.  This prevents the shim executables like
  `python` to instead act as if they are `rye`.  The fallback behavior is now
  to copy the executable instead.  #441

- The installer now detects `fish` and will spit out additional instructions
  for configuring the shell.

- Fix the wrong behavior when bump version.  #454

## 0.13.0

Released on 2023-08-29

- Add a `python3` shim on windows.  Previously entering `python3` in the
  command line would always bring up the windows store python proxy even
  when global shims were enabled.  As virtualenvs do not support the
  `python3` executable on windows, the internal shim handling is now also
  changed so that trying to launch `python3` will fall back to `python`.
  This makes it possible to run `maturin build`.

- Add `maturin` build command to start a new maturin PyO3 project.

## 0.12.0

Released on 2023-08-27

- Improve handling of the pth files for TCL on pypy. #409

- The `rye tools list` command now accepts `-v` to also print out the
  versions of the installed tools. #396

- Fixed parsing of versions by `rye version`. #397

- Improved the help message for `rye init`. #401

- The email address now defaults to a syntactically valid email address
  if not known to prevent errors with some build tools.

- Added new Python versions.

- The rye installer now detects `NOEXEC` temporary folders and prints out
  a more helpful error message. #394

- Fixed an issue where the author email was incorrectly detected. #382

- The prompt of new virtualenvs is now set to the project name. #383

## 0.11.0

Released on 2023-07-18

- Added new Python versions.

- Added a new config key `default.author` to configure the default author
  that should be set.  This overrides the default author that is normally
  loaded from the git config.  #377

- When importing with `rye init` and no `src` folder exists, it will not be
  created.  #375

- Added support for `shell` command on Windows.  #363

- Pin down pip to an older version to avoid issues with an incompatible
  `pip-tools` version.  This does not yet update pip-tools to 7.0 as there
  are significant regressions in 7.x. #374

- The `version` command can show dynamic versions now. #355

- `rye add` now properly checks some incompatible argument combinations.  #347

- There is now more toolchain validation.  This better supports cases where
  rye was interrupted during sync.  #351

## 0.10.0

Released on 2023-07-07

- Fixed a bug with `rye init` not operating correctly due to a argument conflict.  #346

- Scripts now support a PDM style `call` script type.  #345

- The `init` command is now capable of importing existing projects.  #265

- Fixed the global shim behavior on Windows.  #344

## 0.9.0

Released on 2023-06-21

- The internal Rye Python version is now 3.11.

- Rye now emits most messages, most of the time to stdout rather than stderr.  #342

- `rye add` now accepts `--pin` to let one override the type of pin to use.  #341

- Added `rye config` to read and manipulate the `config.toml` file.  #339

- Added support for the new `behavior.global-python` flag which turns on global
  Python shimming.  When enabled then the `python` shim works even outside of
  Rye managed projects.  Additionally the shim (when run outside of Rye managed
  projects) supports a special first parameter `+VERSION` which requests a
  specific version of Python (eg: `python +3.8` to request Python 3.8).  #336

- Renamed the config key `default.dependency_operator` to `default.dependency-operator`
  and `behavior.force_rye_managed` to `behavior.force-rye-managed`.  #338

## 0.8.0

Released on 2023-06-18

- Rye for now prefers `>=` over `~=` for newly added dependencies.

- The workspace member declaration is now platform independent.  If `members` is
  now explicitly set to an empty list it will not fall back to auto discovery.  #331

- `rye add` now pins versions with `==` instead of `~=` when the version of the
  package does not use at least two components.  This means that for instance it
  will now correctly use `openai-whisper==20230314` rather than
  `openai-whisper~=20230314` which is not actually satisfiable.  #328

- `rye install` now lets you install dependencies into the tool's virtualenv
  during installation that are undeclared via the new `--extra-requirement`
  option.  #326

- Improved handling of relative path installations by setting `PROJECT_ROOT`
  the same way as PDM does.  #321

- Workspaces will now never discover `pyproject.toml` files in any dot
  directories. (Name starting with `.`)  #329

- Fixed `rye build` not working correctly on Windows.  #327

## 0.7.0

Released on 2023-06-12

- `rye sync` and `rye lock` now accept `--pyproject`.  #296

- Added JSON output to `rye toolchain list` by adding `--format=json`.  #306

- `rye version` can bump version by `--bump` option now.  #298

- Fixed members not handled correctly in workspaces.  #300

- Add `--clean` for `build` command.  #297

- Fixed an issue where pip was not invoked from the right working directory
  causing issues for workspace installations.  #292

- `rye init` now accepts `--private` to set the `Private :: Do Not Upload` classifier
  that prevents uploads to PyPI.  #291

## 0.6.0

Released on 2023-06-03

- Add `version` subcommand for rye. #285

- Fixed `rye pin` pinning the wrong version.  #288

- Calling `rye init` on the root directory no longer fails.  #274

- `rye run`, `show`, `pin`, `shell` and `build` now take a `--pyproject`
  argument. #232

## 0.5.0

Released on 2023-05-31

- Rye will no longer enforce a downloaded interpreter for the internal
  toolchain.  If one has been registered that is compatible it will be
  used.  Additionally the installer now supports the `RYE_TOOLCHAIN`
  environment variable which allows a user to supply an already existing
  Python interpreter at install time.  #267

- The `publish` command now supports `--yes` to disable prompts.  #270

- When a Python debug build (`Py_DEBUG`) is registered as custom toolchain,
  `-dbg` is automatically appended to the name by default.  #269

- lto+pgo builds are now preferred for the Python toolchain builds when
  available.  #268

- It's now possible for `.python-version` to request partial Python versions
  in which case the latest available is used.  In particular this means that
  a version like `3.10` can be written into `.python-version` rather than
  `3.10.11`.  This can be accomplished by invoking `pin` with the new
  `--relaxed` flag.  #255

- Workspaces will no longer discover `pyproject.toml` files in virtualenvs
  or `.git` folders.  #266

- Adding or removing dependencies with `add` or `remove` now reformats
  the `dependencies` array in the `pyproject.toml` file to multi-line
  with trailing commas.  This should result in significantly better
  diffing behavior out of the box.  #263

- Default build-system and license can be specified in global config.  #244

- Fixed an issue where the `init` command would not let you create
  `flit` based projects.  #254

- Resolve an error ("No such file or directory") shown after updates on
  Linux machines.  #252

- The built-in updater now validates checksums of updates when updates have
  SHA-256 hashes available.  #253

- `init` now accepts `--no-pin` to not create a `.python-version` file.  #247

## 0.4.0

Released on 2023-05-29

- Releases starting with `0.4.0` onwards are published with SHA256 checksum
  files for all release assets.  These files are not yet validated by the
  installer or updater however.

- The `install` command can now install tools from custom indexes.  #240

- Virtualenvs on Unix are now created with a hack to pre-configure TCL and
  TKinter.  #233

- Fix invalid version error when using rye init with custom toolchain.  #234

- Failed tool installations now properly clean up.  #225

- Correctly swap the rye executable on windows when performing an update
  to a git version via `self update`.

## 0.3.0

Released on 2023-05-27

- Support retrieving username and repository-url from credentials if not
  provided for the `publish` command.  #217

- The installer now validates the availability of shared libraries
  on Linux with `ldd` and emits an error with additional information
  if necessary shared libraries are missing.  #220

- It's now possible to configure http and https proxies.  #215

- If a package is not found because it only has matching pre-releases,
  a warning is now printed to tell the user to pass `--pre`.  #218

- Add `--username` parameter for rye publish.  #211

- The shims are now more resilient.  Previously a `pyproject.toml` file
  caused in all cases a virtualenv to be created.  Now this will only
  happen when the `rye.tool.managed` flag is set to `true`.  The old
  behavior can be forced via the global config.  #212

## 0.2.0

Released on 2023-05-23

- Resolved a bug where on Windows hitting the shift key (or some other keys)
  in confirm prompts would cause an error.

- The installer on Windows now warns if symlinks are not enabled and directs
  the user to enable developer mode.  The `--version` output now also
  shows if symlinks are available.  #205

- Support auto fix requires-python when there is a conflict. #160

- Added support for custom indexes.  #199

- `rye add` no longer complains when a local version information is
  in the version.  #199

## 0.1.2

Released on 2023-05-22

- Fixed dev-dependencies not being installed when using workspace.  #170

- `init` no longer creates invalid flit config.  #195

- Support direct references when adding a package.  #158

- Fixed a bug with uninstall on Unix platforms.  #197

## 0.1.1

Released on 2023-05-18

- The installer on windows will now ask for a key to be pressed so it does
  not close the window without information.  #183

- Fixed an issue on macOS where the installer would die with "os error 24"
  when directly piped to bash.  #184

## 0.1.0

Released on 2023-05-17

- Rye now comes with binary releases for some platforms.

- A new `self uninstall` command was added to uninstall rye and the new
  `self update` command updates to the latest release version.

- Rye now includes a `publish` command for publishing Python packages to a
  package repository.  #86

- Script declarations in `pyproject.toml` now permit chaining and custom
  environment variables.  #153

- Added `tools install` and `tools uninstall` as aliases for `install` and
  `uninstall` and added `tools list` to show all installed tools.

- Rye is now capable of downloading a selected set of PyPy releases.  To do
  so use `rye pin pypy@3.9.16` or any other supported PyPy release.

- Custom cpython toolchains are now registered just as `cpython` rather
  than `custom-cpython`.

- Rye now supports Python down to 3.7.

- Rye's `self` command now includes a `completion` subcommand to generate
  a completion script for your shell.

- The downloaded Python distributions are now validated against the
  SHA-256 hashes.

- Rye now builds on windows.  This is even more experimental though
  than support for Linux and macOS.

- Added `--features` and `--all-features` for `lock` and `sync`.

- Rye will now look at the `RYE_HOME` to determine the location of the
  `.rye` folder.  If it's not set, `$HOME/.rye` is used as before.

- Rye now has a most consistent handling for virtualenv versions.  If
  `.python-version` is provided, that version is used.  Otherwise if
  `requires-python` is set in the `pyproject.toml`, that version is used
  instead.  When a new project is created the `.python-version` file is
  written and the current latest cpython version is picked.

- It's now possible to explicitly set the `name` of the project when
  initializing a new one.

- Rye's `init` command now attempts to initialize projects with `git` and
  will automatically create a `src/project_name/__init__.py` file.

- Rye can now also generate a license text when initializing projects.

- Rye now supports negative (exclusion) dependencies.  These can be used to
  prevent a dependency from installing, even if something else in the graph
  depends on it.  Use `rye add --exclude package-name` to add such a dependency.

- `sync` now accepts `--no-lock` to prevent updating the lock file.

- Rye's `add` command now accepts a `--pre` parameter to include pre-release.

- Rye's `pin` command now updates the pyproject.toml requires-python.

- Rye's `install` command now accepts a `--include-dep` parameter to include
  scripts from one or more given dependencies.

- Rye now honors `requires-python` in the `add` command.  This means the the
  initial resolution will not pick a version higher than what's supported by
  the lower boundary.

- When installing packages as global tools, a warning is now emitted if there
  were no scripts in the package.  Additionally installing packages from local
  paths and zip files is now supported.

- A `rye self update` command was added to compile and install the latest
  version via cargo.

- Added more convenient ways to install from git/urls by supplying a `--git`
  or `--url` parameter.  This will behind the scenes format a PEP 508 requirement
  string.

- Added a `shell` command which will spawn a shell with the virtualenv activated.

- Added a `make-req` command to conveniently format out PEP 508 requirement
  strings from parts.

- The internal virtualenv used to manage `pip-tools` and other libraries now
  automatically updates when necessary.

- `rye toolchain register` can now be used to register a local python installation
  as toolchain with rye.

- `rye build` was added to allow building `sdist` and `bdist_wheel` distributions.

- Rye now correctly handles whitespace in folder names.<|MERGE_RESOLUTION|>--- conflicted
+++ resolved
@@ -9,11 +9,9 @@
 
 - Bumped `ruff` to 0.2.2.  #700
 
-<<<<<<< HEAD
 - Prevent `rye toolchain remove` from removing the currently active toolchain.  #693
-=======
+
 - Sync latest PyPy releases. #683
->>>>>>> 7f9d4749
 
 <!-- released start -->
 
