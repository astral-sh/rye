--- conflicted
+++ resolved
@@ -9,11 +9,9 @@
 
 - Always create `.gitignore` file in `rye init`.  #919
 
-<<<<<<< HEAD
 - Fix error on using -v or -q with `rye fmt` or `rye lint`. #959
-=======
+
 - Fix rye fetch detection of registered toolchain. #931
->>>>>>> fc70643e
 
 <!-- released start -->
 
