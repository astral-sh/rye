# Changelog

This file contains tracks the changes landing in Rye.  It includes changes
that were not yet released.

## 0.5.0

_Unreleased_

<<<<<<< HEAD
- It's now possible for `.python-version` to request partial Python versions
  in which case the latest available is used.  In particular this means that
  a version like `3.10` can be written into `.python-version` rather than
  `3.10.11`.  This can be accomplished by invoking `pin` with the new
  `--relaxed` flag.  #255
=======
- Adding or removing dependencies with `add` or `remove` now reformats
  the `dependencies` array in the `pyproject.toml` file to multi-line
  with trailing commas.  This should result in significantly better
  diffing behavior out of the box.  #263
>>>>>>> e4a80a68

- Default build-system and license can be specified in global config.  #244

- Fixed an issue where the `init` command would not let you create
  `flit` based projects.  #254

- Resolve an error ("No such file or directory") shown after updates on
  Linux machines.  #252

- The built-in updater now validates checksums of updates when updates have
  SHA-256 hashes available.  #253

- `init` now accepts `--no-pin` to not create a `.python-version` file.  #247

<!-- released start -->

## 0.4.0

Released on 2023-05-29

- Releases starting with `0.4.0` onwards are published with SHA256 checksum
  files for all release assets.  These files are not yet validated by the
  installer or updater however.

- The `install` command can now install tools from custom indexes.  #240

- Virtualenvs on Unix are now created with a hack to pre-configure TCL and
  TKinter.  #233

- Fix invalid version error when using rye init with custom toolchain.  #234

- Failed tool installations now properly clean up.  #225

- Correctly swap the rye executable on windows when performing an update
  to a git version via `self update`.

## 0.3.0

Released on 2023-05-27

- Support retrieving username and repository-url from credentials if not
  provided for the `publish` command.  #217

- The installer now validates the availability of shared libraries
  on Linux with `ldd` and emits an error with additional information
  if necessary shared libraries are missing.  #220

- It's now possible to configure http and https proxies.  #215

- If a package is not found because it only has matching pre-releases,
  a warning is now printed to tell the user to pass `--pre`.  #218

- Add `--username` parameter for rye publish.  #211

- The shims are now more resilient.  Previously a `pyproject.toml` file
  caused in all cases a virtualenv to be created.  Now this will only
  happen when the `rye.tool.managed` flag is set to `true`.  The old
  behavior can be forced via the global config.  #212

## 0.2.0

Released on 2023-05-23

- Resolved a bug where on Windows hitting the shift key (or some other keys)
  in confirm prompts would cause an error.

- The installer on Windows now warns if symlinks are not enabled and directs
  the user to enable developer mode.  The `--version` output now also
  shows if symlinks are available.  #205

- Support auto fix requires-python when there is a conflict. #160

- Added support for custom indexes.  #199

- `rye add` no longer complains when a local version information is
  in the version.  #199

## 0.1.2

Released on 2023-05-22

- Fixed dev-dependencies not being installed when using workspace.  #170

- `init` no longer creates invalid flit config.  #195

- Support direct references when adding a package.  #158

- Fixed a bug with uninstall on Unix platforms.  #197

## 0.1.1

Released on 2023-05-18

- The installer on windows will now ask for a key to be pressed so it does
  not close the window without information.  #183

- Fixed an issue on macOS where the installer would die with "os error 24"
  when directly piped to bash.  #184

## 0.1.0

Released on 2023-05-17

- Rye now comes with binary releases for some platforms.

- A new `self uninstall` command was added to uninstall rye and the new
  `self update` command updates to the latest release version.

- Rye now includes a `publish` command for publishing Python packages to a
  package repository.  #86

- Script declarations in `pyproject.toml` now permit chaining and custom
  environment variables.  #153

- Added `tools install` and `tools uninstall` as aliases for `install` and
  `uninstall` and added `tools list` to show all installed tools.

- Rye is now capable of downloading a selected set of PyPy releases.  To do
  so use `rye pin pypy@3.9.16` or any other supported PyPy release.

- Custom cpython toolchains are now registered just as `cpython` rather
  than `custom-cpython`.

- Rye now supports Python down to 3.7.

- Rye's `self` command now includes a `completion` subcommand to generate
  a completion script for your shell.

- The downloaded Python distributions are now validated against the
  SHA-256 hashes.

- Rye now builds on windows.  This is even more experimental though
  than support for Linux and macOS.

- Added `--features` and `--all-features` for `lock` and `sync`.

- Rye will now look at the `RYE_HOME` to determine the location of the
  `.rye` folder.  If it's not set, `$HOME/.rye` is used as before.

- Rye now has a most consistent handling for virtualenv versions.  If
  `.python-version` is provided, that version is used.  Otherwise if
  `requires-python` is set in the `pyproject.toml`, that version is used
  instead.  When a new project is created the `.python-version` file is
  written and the current latest cpython version is picked.

- It's now possible to explicitly set the `name` of the project when
  initializing a new one.

- Rye's `init` command now attempts to initialize projects with `git` and
  will automatically create a `src/project_name/__init__.py` file.

- Rye can now also generate a license text when initializing projects.

- Rye now supports negative (exclusion) dependencies.  These can be used to
  prevent a dependency from installing, even if something else in the graph
  depends on it.  Use `rye add --exclude package-name` to add such a dependency.

- `sync` now accepts `--no-lock` to prevent updating the lock file.

- Rye's `add` command now accepts a `--pre` parameter to include pre-release.

- Rye's `pin` command now updates the pyproject.toml requires-python.

- Rye's `install` command now accepts a `--include-dep` parameter to include
  scripts from one or more given dependencies.

- Rye now honors `requires-python` in the `add` command.  This means the the
  initial resolution will not pick a version higher than what's supported by
  the lower boundary.

- When installing packages as global tools, a warning is now emitted if there
  were no scripts in the package.  Additionally installing packages from local
  paths and zip files is now supported.

- A `rye self update` command was added to compile and install the latest
  version via cargo.

- Added more convenient ways to install from git/urls by supplying a `--git`
  or `--url` parameter.  This will behind the scenes format a PEP 508 requirement
  string.

- Added a `shell` command which will spawn a shell with the virtualenv activated.

- Added a `make-req` command to conveniently format out PEP 508 requirement
  strings from parts.

- The internal virtualenv used to manage `pip-tools` and other libraries now
  automatically updates when necessary.

- `rye toolchain register` can now be used to register a local python installation
  as toolchain with rye.

- `rye build` was added to allow building `sdist` and `bdist_wheel` distributions.

- Rye now correctly handles whitespace in folder names.<|MERGE_RESOLUTION|>--- conflicted
+++ resolved
@@ -7,18 +7,16 @@
 
 _Unreleased_
 
-<<<<<<< HEAD
 - It's now possible for `.python-version` to request partial Python versions
   in which case the latest available is used.  In particular this means that
   a version like `3.10` can be written into `.python-version` rather than
   `3.10.11`.  This can be accomplished by invoking `pin` with the new
   `--relaxed` flag.  #255
-=======
+
 - Adding or removing dependencies with `add` or `remove` now reformats
   the `dependencies` array in the `pyproject.toml` file to multi-line
   with trailing commas.  This should result in significantly better
   diffing behavior out of the box.  #263
->>>>>>> e4a80a68
 
 - Default build-system and license can be specified in global config.  #244
 
