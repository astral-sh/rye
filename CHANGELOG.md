--- conflicted
+++ resolved
@@ -7,15 +7,13 @@
 
 _Unreleased_
 
-<<<<<<< HEAD
 - It's now possible for `.python-version` to request partial Python versions
   in which case the latest available is used.  In particular this means that
   a version like `3.10` can be written into `.python-version` rather than
   `3.10.11`.  This can be accomplished by invoking `pin` with the new
   `--relaxed` flag.  #255
-=======
+
 - Default build-system and license can be specified in global config.  #244
->>>>>>> d1a33d7c
 
 - Fixed an issue where the `init` command would not let you create
   `flit` based projects.  #254
