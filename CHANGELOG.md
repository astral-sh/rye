# Changelog

This file contains tracks the changes landing in Rye.  It includes changes
that were not yet released.

## 0.9.0

_Unreleased_

<<<<<<< HEAD
- Added support for the new `behavior.global-python` flag which turns on global
  Python shimming.  When enabled then the `python` shim works even outside of
  Rye managed projects.  Additionally the shim (when run outside of Rye managed
  projects) supports a special first parameter `+VERSION` which requests a
  specific version of Python (eg: `python +3.8` to request Python 3.8).  #336
=======
- Renamed the config key `default.dependency_operator` to `default.dependency-operator`
  and `behavior.force_rye_managed` to `behavior.force-rye-managed`.  #338
>>>>>>> 10038ba2

<!-- released start -->

## 0.8.0

Released on 2023-06-18

- Rye for now prefers `>=` over `~=` for newly added dependencies.

- The workspace member declaration is now platform independent.  If `members` is
  now explicitly set to an empty list it will not fall back to auto discovery.  #331

- `rye add` now pins versions with `==` instead of `~=` when the version of the
  package does not use at least two components.  This means that for instance it
  will now correctly use `openai-whisper==20230314` rather than
  `openai-whisper~=20230314` which is not actually satisfiable.  #328

- `rye install` now lets you install dependencies into the tool's virtualenv
  during installation that are undeclared via the new `--extra-requirement`
  option.  #326

- Improved handling of relative path installations by setting `PROJECT_ROOT`
  the same way as PDM does.  #321

- Workspaces will now never discover `pyproject.toml` files in any dot
  directories. (Name starting with `.`)  #329

- Fixed `rye build` not working correctly on Windows.  #327

## 0.7.0

Released on 2023-06-12

- `rye sync` and `rye lock` now accept `--pyproject`.  #296

- Added JSON output to `rye toolchain list` by adding `--format=json`.  #306

- `rye version` can bump version by `--bump` option now.  #298

- Fixed members not handled correctly in workspaces.  #300

- Add `--clean` for `build` command.  #297

- Fixed an issue where pip was not invoked from the right working directory
  causing issues for workspace installations.  #292

- `rye init` now accepts `--private` to set the `Private :: Do Not Upload` classifier
  that prevents uploads to PyPI.  #291

## 0.6.0

Released on 2023-06-03

- Add `version` subcommand for rye. #285

- Fixed `rye pin` pinning the wrong version.  #288

- Calling `rye init` on the root directory no longer fails.  #274

- `rye run`, `show`, `pin`, `shell` and `build` now take a `--pyproject`
  argument. #232

## 0.5.0

Released on 2023-05-31

- Rye will no longer enforce a downloaded interpreter for the internal
  toolchain.  If one has been registered that is compatible it will be
  used.  Additionally the installer now supports the `RYE_TOOLCHAIN`
  environment variable which allows a user to supply an already existing
  Python interpreter at install time.  #267

- The `publish` command now supports `--yes` to disable prompts.  #270

- When a Python debug build (`Py_DEBUG`) is registered as custom toolchain,
  `-dbg` is automatically appended to the name by default.  #269

- lto+pgo builds are now preferred for the Python toolchain builds when
  available.  #268

- It's now possible for `.python-version` to request partial Python versions
  in which case the latest available is used.  In particular this means that
  a version like `3.10` can be written into `.python-version` rather than
  `3.10.11`.  This can be accomplished by invoking `pin` with the new
  `--relaxed` flag.  #255

- Workspaces will no longer discover `pyproject.toml` files in virtualenvs
  or `.git` folders.  #266

- Adding or removing dependencies with `add` or `remove` now reformats
  the `dependencies` array in the `pyproject.toml` file to multi-line
  with trailing commas.  This should result in significantly better
  diffing behavior out of the box.  #263

- Default build-system and license can be specified in global config.  #244

- Fixed an issue where the `init` command would not let you create
  `flit` based projects.  #254

- Resolve an error ("No such file or directory") shown after updates on
  Linux machines.  #252

- The built-in updater now validates checksums of updates when updates have
  SHA-256 hashes available.  #253

- `init` now accepts `--no-pin` to not create a `.python-version` file.  #247

## 0.4.0

Released on 2023-05-29

- Releases starting with `0.4.0` onwards are published with SHA256 checksum
  files for all release assets.  These files are not yet validated by the
  installer or updater however.

- The `install` command can now install tools from custom indexes.  #240

- Virtualenvs on Unix are now created with a hack to pre-configure TCL and
  TKinter.  #233

- Fix invalid version error when using rye init with custom toolchain.  #234

- Failed tool installations now properly clean up.  #225

- Correctly swap the rye executable on windows when performing an update
  to a git version via `self update`.

## 0.3.0

Released on 2023-05-27

- Support retrieving username and repository-url from credentials if not
  provided for the `publish` command.  #217

- The installer now validates the availability of shared libraries
  on Linux with `ldd` and emits an error with additional information
  if necessary shared libraries are missing.  #220

- It's now possible to configure http and https proxies.  #215

- If a package is not found because it only has matching pre-releases,
  a warning is now printed to tell the user to pass `--pre`.  #218

- Add `--username` parameter for rye publish.  #211

- The shims are now more resilient.  Previously a `pyproject.toml` file
  caused in all cases a virtualenv to be created.  Now this will only
  happen when the `rye.tool.managed` flag is set to `true`.  The old
  behavior can be forced via the global config.  #212

## 0.2.0

Released on 2023-05-23

- Resolved a bug where on Windows hitting the shift key (or some other keys)
  in confirm prompts would cause an error.

- The installer on Windows now warns if symlinks are not enabled and directs
  the user to enable developer mode.  The `--version` output now also
  shows if symlinks are available.  #205

- Support auto fix requires-python when there is a conflict. #160

- Added support for custom indexes.  #199

- `rye add` no longer complains when a local version information is
  in the version.  #199

## 0.1.2

Released on 2023-05-22

- Fixed dev-dependencies not being installed when using workspace.  #170

- `init` no longer creates invalid flit config.  #195

- Support direct references when adding a package.  #158

- Fixed a bug with uninstall on Unix platforms.  #197

## 0.1.1

Released on 2023-05-18

- The installer on windows will now ask for a key to be pressed so it does
  not close the window without information.  #183

- Fixed an issue on macOS where the installer would die with "os error 24"
  when directly piped to bash.  #184

## 0.1.0

Released on 2023-05-17

- Rye now comes with binary releases for some platforms.

- A new `self uninstall` command was added to uninstall rye and the new
  `self update` command updates to the latest release version.

- Rye now includes a `publish` command for publishing Python packages to a
  package repository.  #86

- Script declarations in `pyproject.toml` now permit chaining and custom
  environment variables.  #153

- Added `tools install` and `tools uninstall` as aliases for `install` and
  `uninstall` and added `tools list` to show all installed tools.

- Rye is now capable of downloading a selected set of PyPy releases.  To do
  so use `rye pin pypy@3.9.16` or any other supported PyPy release.

- Custom cpython toolchains are now registered just as `cpython` rather
  than `custom-cpython`.

- Rye now supports Python down to 3.7.

- Rye's `self` command now includes a `completion` subcommand to generate
  a completion script for your shell.

- The downloaded Python distributions are now validated against the
  SHA-256 hashes.

- Rye now builds on windows.  This is even more experimental though
  than support for Linux and macOS.

- Added `--features` and `--all-features` for `lock` and `sync`.

- Rye will now look at the `RYE_HOME` to determine the location of the
  `.rye` folder.  If it's not set, `$HOME/.rye` is used as before.

- Rye now has a most consistent handling for virtualenv versions.  If
  `.python-version` is provided, that version is used.  Otherwise if
  `requires-python` is set in the `pyproject.toml`, that version is used
  instead.  When a new project is created the `.python-version` file is
  written and the current latest cpython version is picked.

- It's now possible to explicitly set the `name` of the project when
  initializing a new one.

- Rye's `init` command now attempts to initialize projects with `git` and
  will automatically create a `src/project_name/__init__.py` file.

- Rye can now also generate a license text when initializing projects.

- Rye now supports negative (exclusion) dependencies.  These can be used to
  prevent a dependency from installing, even if something else in the graph
  depends on it.  Use `rye add --exclude package-name` to add such a dependency.

- `sync` now accepts `--no-lock` to prevent updating the lock file.

- Rye's `add` command now accepts a `--pre` parameter to include pre-release.

- Rye's `pin` command now updates the pyproject.toml requires-python.

- Rye's `install` command now accepts a `--include-dep` parameter to include
  scripts from one or more given dependencies.

- Rye now honors `requires-python` in the `add` command.  This means the the
  initial resolution will not pick a version higher than what's supported by
  the lower boundary.

- When installing packages as global tools, a warning is now emitted if there
  were no scripts in the package.  Additionally installing packages from local
  paths and zip files is now supported.

- A `rye self update` command was added to compile and install the latest
  version via cargo.

- Added more convenient ways to install from git/urls by supplying a `--git`
  or `--url` parameter.  This will behind the scenes format a PEP 508 requirement
  string.

- Added a `shell` command which will spawn a shell with the virtualenv activated.

- Added a `make-req` command to conveniently format out PEP 508 requirement
  strings from parts.

- The internal virtualenv used to manage `pip-tools` and other libraries now
  automatically updates when necessary.

- `rye toolchain register` can now be used to register a local python installation
  as toolchain with rye.

- `rye build` was added to allow building `sdist` and `bdist_wheel` distributions.

- Rye now correctly handles whitespace in folder names.<|MERGE_RESOLUTION|>--- conflicted
+++ resolved
@@ -7,16 +7,14 @@
 
 _Unreleased_
 
-<<<<<<< HEAD
 - Added support for the new `behavior.global-python` flag which turns on global
   Python shimming.  When enabled then the `python` shim works even outside of
   Rye managed projects.  Additionally the shim (when run outside of Rye managed
   projects) supports a special first parameter `+VERSION` which requests a
   specific version of Python (eg: `python +3.8` to request Python 3.8).  #336
-=======
+
 - Renamed the config key `default.dependency_operator` to `default.dependency-operator`
   and `behavior.force_rye_managed` to `behavior.force-rye-managed`.  #338
->>>>>>> 10038ba2
 
 <!-- released start -->
 
