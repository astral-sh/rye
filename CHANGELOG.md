--- conflicted
+++ resolved
@@ -6,10 +6,9 @@
 
 ## May
 
-<<<<<<< HEAD
 - Rye's `self` command now includes a `completion` subcommand to generate
   a completion script for your shell.
-=======
+
 - The downloaded Python distributions are now validated against the
   SHA-256 hashes.
 
@@ -29,7 +28,6 @@
 
 - It's now possible to explicitly set the `name` of the project when
   initializing a new one.
->>>>>>> a806992a
 
 - Rye's `init` command now attempts to initialize projects with `git` and
   will automatically create a `src/project_name/__init__.py` file.
