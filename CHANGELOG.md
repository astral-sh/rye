--- conflicted
+++ resolved
@@ -6,13 +6,11 @@
 
 ## May
 
-<<<<<<< HEAD
 - Rye now includes a `publish` command for publishing Python packages to a
   package repository.
-=======
+
 - Rye's `init` command now attempts to initialize projects with `git` and
   will automatically create a `src/project_name/__init__.py` file.
->>>>>>> 33c9723a
 
 ## April
 
