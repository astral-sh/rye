--- conflicted
+++ resolved
@@ -6,13 +6,11 @@
 
 ## May
 
-<<<<<<< HEAD
 - Rye's `self` command now includes a `completion` subcommand to generate
   a completion script for your shell.
-=======
+
 - Rye's `init` command now attempts to initialize projects with `git` and
   will automatically create a `src/project_name/__init__.py` file.
->>>>>>> 8343f73b
 
 ## April
 
