--- conflicted
+++ resolved
@@ -7,11 +7,9 @@
 
 _Unreleased_
 
-<<<<<<< HEAD
 - `rye version` can bump version by `--bump` option now.  #298
-=======
+
 - Fixed members not handled correctly in workspaces.  #300
->>>>>>> bc810d6f
 
 - Add `--clean` for `build` command.  #297
 
