--- conflicted
+++ resolved
@@ -7,12 +7,10 @@
 
 _Unreleased_
 
-<<<<<<< HEAD
 - The `init` command now generates a script with the name of the
   project rather than `hello`.  #801
-=======
+
 - Retain markers when adding dependencies with features when uv is used.  #807
->>>>>>> 5bbbd7fb
 
 <!-- released start -->
 
