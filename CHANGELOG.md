--- conflicted
+++ resolved
@@ -7,12 +7,10 @@
 
 _Unreleased_
 
-<<<<<<< HEAD
-- Support install tools from custom indexes. #240
-=======
+- The `install` command can now install tools from custom indexes.  #240
+
 - Virtualenvs on Unix are now created with a hack to pre-configure TCL and
   TKinter.  #233
->>>>>>> a790e9de
 
 - Fix invalid version error when using rye init with custom toolchain.  #234
 
