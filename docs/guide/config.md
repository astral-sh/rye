# Configuration

Most of Rye's configuration is contained within the `pyproject.toml` file.  There is however
also a bit of global configuration to influence how it works.

## Changing Home Folder

By default Rye places all its configuration in `~/.rye` on Unix and `%USERPROFILE%\.rye` on
Windows.  This behavior can be changed via the `RYE_HOME` environment variable.  This is useful
if you do not like the default location where Rye places its configuration or if you need
to isolate it.

## Home Folder Structure

The `.rye` home folder contains both user configuration as well as Rye-managed state such
as [installed toolchains](toolchains/index.md).  The following files and folders are placed within the
`.rye` folder.  Note that not all are always there.

### `config.toml`

This is a configuration file that influences how Rye operates.  Today very little configuration
is available there.  For the available config keys see [Config File](#config-file).

### `self`

While Rye is written in Rust, it uses a lot of Python tools internally.  These are maintained in
an internal virtualenv stored in this location.

### `py`

In this folder Rye stores the different [toolchains](toolchains/index.md).  Normally those are folders
containing downloaded Python distributions, but they can also be symlinks or special reference
files.

### `shims`

This folder contains shim binaries.  These binaries are for instance the `python` executable
which automatically proxies to the current virtualenv or globally installed [tools](tools.md).

## Config File

The config file `config.toml` in the `.rye` folder today is only used to manage defaults.  This
is a fully annotated config file:

```toml
[default]
# This is the default value that is written into new pyproject.toml
# files for the `project.requires-python` key
requires-python = ">= 3.8"

# This is the default toolchain that is used
toolchain = "cpython@3.11.1"

# This is the default build system that is used
build-system = "hatchling"

# This is the default license that is used
license = "MIT"

# This sets the default author (overrides the defaults from git).  The
# format here is "Name <email>".
author = "Full Name <email@address.invalid>"

# The dependency operator to use by default for dependencies.  The options are
# '>=', '~=', and '=='.  The default currently is '>='.  This affects the behavior
# of `rye add`.
dependency-operator = ">="

[proxy]
# the proxy to use for HTTP (overridden by the http_proxy environment variable)
http = "http://127.0.0.1:4000"
# the proxy to use for HTTPS (overridden by the https_proxy environment variable)
https = "http://127.0.0.1:4000"

[behavior]
# When set to `true` the `managed` flag is always assumed to be `true`.
force-rye-managed = false

# Enables global shims when set to `true`.  This means that the installed
# `python` shim will resolve to a Rye-managed toolchain even outside of
# virtual environments.
global-python = false

# When set to `true` enables experimental support of uv as a replacement
# for pip-tools. Learn more about uv here: https://github.com/astral-sh/uv
use-uv = false

# Enable or disable automatic `sync` after `add` and `remove`.  This defaults
# to `true` when uv is enabled and `false` otherwise.
autosync = true

<<<<<<< HEAD
# Enable or disable automatic `sync` ahead of `run` and `test`.  This defaults
# to `true` when uv is enabled and `false` otherwise.  Note that autosync invoked
# before `run` and `test` will never update your lockfiles. 
autosync-before-run = true

# Marks the managed .venv in a way that cloud based synchronization systems
# like Dropbox and iCloud Files will not upload it.  This defaults to true
=======
# Marks the managed .venv in a way that cloud-based synchronization systems
# like Dropbox and iCloud Files will not upload it.  This defaults to `true`
>>>>>>> 7c01d34c
# as a .venv in cloud storage typically does not make sense.  Set this to
# `false` to disable this behavior.
venv-mark-sync-ignore = true

# When set to `true` Rye will fetch certain interpreters with build information.
# This will increase the space requirements, will put the interpreter into an
# extra folder called `./install/` and place build artifacts adjacent in `./build`.
fetch-with-build-info = false

# An array of tables with optional sources.  Same format as in pyproject.toml
[[sources]]
name = "default"
url = "https://pypi.org/simple/"
```

## Manipulating Config

+++ 0.9.0

The configuration can be read and modified with `rye config`.  The
keys are in dotted notation.  `--get` reads a key, `--set`, `--set-int`,
`--set-bool`, and `--unset` modify one.

```bash
rye config --set proxy.http=http://127.0.0.1:4000
rye config --set-bool behavior.force-rye-managed=true
rye config --get default.requires-python
```

For more information see [`config`](commands/config.md).

## Per Project Config

For the project-specific `pyproject.toml` config see [pyproject.toml](pyproject.md).<|MERGE_RESOLUTION|>--- conflicted
+++ resolved
@@ -89,18 +89,13 @@
 # to `true` when uv is enabled and `false` otherwise.
 autosync = true
 
-<<<<<<< HEAD
 # Enable or disable automatic `sync` ahead of `run` and `test`.  This defaults
 # to `true` when uv is enabled and `false` otherwise.  Note that autosync invoked
 # before `run` and `test` will never update your lockfiles. 
 autosync-before-run = true
 
-# Marks the managed .venv in a way that cloud based synchronization systems
-# like Dropbox and iCloud Files will not upload it.  This defaults to true
-=======
 # Marks the managed .venv in a way that cloud-based synchronization systems
 # like Dropbox and iCloud Files will not upload it.  This defaults to `true`
->>>>>>> 7c01d34c
 # as a .venv in cloud storage typically does not make sense.  Set this to
 # `false` to disable this behavior.
 venv-mark-sync-ignore = true
