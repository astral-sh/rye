--- conflicted
+++ resolved
@@ -18,14 +18,9 @@
 
 [tool.rye]
 managed = true
-<<<<<<< HEAD
 dev-dependencies = [
-    "isort>=5.13.2",
     "pytest==8.0.2",
 ]
-=======
-dev-dependencies = []
->>>>>>> 37f5ba9b
 
 [tool.hatch.metadata]
 allow-direct-references = true
